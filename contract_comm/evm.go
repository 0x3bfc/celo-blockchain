// Copyright 2017 The Celo Authors
// This file is part of the celo library.
//
// The celo library is free software: you can redistribute it and/or modify
// it under the terms of the GNU Lesser General Public License as published by
// the Free Software Foundation, either version 3 of the License, or
// (at your option) any later version.
//
// The celo library is distributed in the hope that it will be useful,
// but WITHOUT ANY WARRANTY; without even the implied warranty of
// MERCHANTABILITY or FITNESS FOR A PARTICULAR PURPOSE. See the
// GNU Lesser General Public License for more details.
//
// You should have received a copy of the GNU Lesser General Public License
// along with the celo library. If not, see <http://www.gnu.org/licenses/>.

package contract_comm

import (
	"math/big"
	"reflect"

	"github.com/ethereum/go-ethereum/accounts/abi"
	"github.com/ethereum/go-ethereum/common"
	"github.com/ethereum/go-ethereum/consensus"
	"github.com/ethereum/go-ethereum/contract_comm/errors"
	"github.com/ethereum/go-ethereum/core/state"
	"github.com/ethereum/go-ethereum/core/types"
	"github.com/ethereum/go-ethereum/core/vm"
	"github.com/ethereum/go-ethereum/log"
	"github.com/ethereum/go-ethereum/params"
)

// NOTE: Any changes made to this file should be duplicated to core/evm.go!

var (
	emptyMessage                = types.NewMessage(common.HexToAddress("0x0"), nil, 0, common.Big0, 0, common.Big0, nil, nil, []byte{}, false)
	internalEvmHandlerSingleton *InternalEVMHandler
)

// TODO(kevjue) - Figure out a way to not have duplicated code between this file and core/evm.go

// ChainContext supports retrieving chain data and consensus parameters
// from the blockchain to be used during transaction processing.
type ChainContext interface {
	// Engine retrieves the blockchain's consensus engine.
	Engine() consensus.Engine

	// GetHeader returns the current header.
	GetHeader(common.Hash, uint64) *types.Header

	// GetVMConfig returns the node's vm configuration
	GetVMConfig() *vm.Config

	CurrentHeader() *types.Header

	State() (*state.StateDB, error)

	// Config returns the blockchain's chain configuration
	Config() *params.ChainConfig
}

// NewEVMContext creates a new context for use in the EVM.
func NewEVMContext(msg types.Message, header *types.Header, chain ChainContext, author *common.Address) vm.Context {
	// If we don't have an explicit author (i.e. not mining), extract from the header
	var beneficiary common.Address
	if author == nil {
		beneficiary, _ = chain.Engine().Author(header) // Ignore error, we're past header validation
	} else {
		beneficiary = *author
	}

	var engine consensus.Engine
	if chain != nil {
		engine = chain.Engine()
	}

	return vm.Context{
		CanTransfer: CanTransfer,
		Transfer:    Transfer,
		GetHash:     GetHashFn(header, chain),
		Origin:      msg.From(),
		Coinbase:    beneficiary,
		BlockNumber: new(big.Int).Set(header.Number),
		Time:        new(big.Int).Set(header.Time),
		Difficulty:  new(big.Int).Set(header.Difficulty),
		GasLimit:    header.GasLimit,
		GasPrice:    new(big.Int).Set(msg.GasPrice()),
		Header:      header,
<<<<<<< HEAD
		Engine:      engine,
=======
		Engine:      chain.Engine(),
>>>>>>> 5f34ad66
	}
}

// GetHashFn returns a GetHashFunc which retrieves header hashes by number
func GetHashFn(ref *types.Header, chain ChainContext) func(n uint64) common.Hash {
	var cache map[uint64]common.Hash

	return func(n uint64) common.Hash {
		// If there's no hash cache yet, make one
		if cache == nil {
			cache = map[uint64]common.Hash{
				ref.Number.Uint64() - 1: ref.ParentHash,
			}
		}
		// Try to fulfill the request from the cache
		if hash, ok := cache[n]; ok {
			return hash
		}
		// Not cached, iterate the blocks and cache the hashes (up to a limit of 256)
		for i, header := 0, chain.GetHeader(ref.ParentHash, ref.Number.Uint64()-1); header != nil && i <= 256; i, header = i+1, chain.GetHeader(header.ParentHash, header.Number.Uint64()-1) {
			cache[header.Number.Uint64()-1] = header.ParentHash
			if n == header.Number.Uint64()-1 {
				return header.ParentHash
			}
		}
		return common.Hash{}
	}
}

// CanTransfer checks whether there are enough funds in the address's account to make a transfer.
// This does not take the necessary gas into account to make the transfer valid.
func CanTransfer(db vm.StateDB, addr common.Address, amount *big.Int) bool {
	return db.GetBalance(addr).Cmp(amount) >= 0
}

// Transfer subtracts amount from sender and adds amount to recipient using the given Db
func Transfer(db vm.StateDB, sender, recipient common.Address, amount *big.Int) {
	db.SubBalance(sender, amount)
	db.AddBalance(recipient, amount)
}

// An EVM handler to make calls to smart contracts from within geth
type InternalEVMHandler struct {
	chain ChainContext
}

func MakeStaticCall(registryId [32]byte, abi abi.ABI, funcName string, args []interface{}, returnObj interface{}, gas uint64, header *types.Header, state vm.StateDB) (uint64, error) {
	return makeCallWithContractId(registryId, abi, funcName, args, returnObj, gas, nil, header, state, false)
}

func MakeCall(registryId [32]byte, abi abi.ABI, funcName string, args []interface{}, returnObj interface{}, gas uint64, value *big.Int, header *types.Header, state vm.StateDB) (uint64, error) {
	return makeCallWithContractId(registryId, abi, funcName, args, returnObj, gas, value, header, state, true)
}

func MakeStaticCallWithAddress(scAddress common.Address, abi abi.ABI, funcName string, args []interface{}, returnObj interface{}, gas uint64, header *types.Header, state vm.StateDB) (uint64, error) {
	return executeEVMFunction(scAddress, abi, funcName, args, returnObj, gas, nil, header, state, false)
}

func MakeCallWithAddress(scAddress common.Address, abi abi.ABI, funcName string, args []interface{}, returnObj interface{}, gas uint64, value *big.Int, header *types.Header, state vm.StateDB) (uint64, error) {
	return executeEVMFunction(scAddress, abi, funcName, args, returnObj, gas, value, header, state, true)
}

func GetRegisteredAddress(registryId [32]byte, header *types.Header, state vm.StateDB) (*common.Address, error) {
	vmevm, err := createEVM(header, state)
	if err != nil {
		return nil, err
	}
	scAddress, err := vm.GetRegisteredAddressWithEvm(registryId, vmevm)
	return scAddress, err
}

func createEVM(header *types.Header, state vm.StateDB) (*vm.EVM, error) {
	// Normally, when making an evm call, we should use the current block's state.  However,
	// there are times (e.g. retrieving the set of validators when an epoch ends) that we need
	// to call the evm using the currently mined block.  In that case, the header and state params
	// will be non nil.
	log.Trace("createEVM called")
	if internalEvmHandlerSingleton == nil {
		return nil, errors.ErrNoInternalEvmHandlerSingleton
	}

	if header == nil {
		header = internalEvmHandlerSingleton.chain.CurrentHeader()
	}

	if state == nil || reflect.ValueOf(state).IsNil() {
		var err error
		state, err = internalEvmHandlerSingleton.chain.State()
		if err != nil {
			log.Error("Error in retrieving the state from the blockchain", "err", err)
			return nil, err
		}
	}

	// The EVM Context requires a msg, but the actual field values don't really matter for this case.
	// Putting in zero values.
	context := NewEVMContext(emptyMessage, header, internalEvmHandlerSingleton.chain, nil)
	evm := vm.NewEVM(context, state, internalEvmHandlerSingleton.chain.Config(), *internalEvmHandlerSingleton.chain.GetVMConfig())

	return evm, nil
}

func executeEVMFunction(scAddress common.Address, abi abi.ABI, funcName string, args []interface{}, returnObj interface{}, gas uint64, value *big.Int, header *types.Header, state vm.StateDB, mutateState bool) (uint64, error) {
	vmevm, err := createEVM(header, state)
	if err != nil {
		return 0, err
	}

	var gasLeft uint64

	if mutateState {
		gasLeft, err = vmevm.CallFromSystem(scAddress, abi, funcName, args, returnObj, gas, value)
	} else {
		gasLeft, err = vmevm.StaticCallFromSystem(scAddress, abi, funcName, args, returnObj, gas)
	}
	if err != nil {
		log.Error("Error when invoking evm function", "err", err)
		return gasLeft, err
	}

	if mutateState {
		state.Finalise(true)
	}

	return gasLeft, nil
}

func SetInternalEVMHandler(chain ChainContext) {
	if internalEvmHandlerSingleton == nil {
		log.Trace("Setting the InternalEVMHandler Singleton")
		internalEvmHandler := InternalEVMHandler{
			chain: chain,
		}
		internalEvmHandlerSingleton = &internalEvmHandler
	}
}

func makeCallWithContractId(registryId [32]byte, abi abi.ABI, funcName string, args []interface{}, returnObj interface{}, gas uint64, value *big.Int, header *types.Header, state vm.StateDB, shouldMutate bool) (uint64, error) {
	scAddress, err := GetRegisteredAddress(registryId, header, state)

	if err != nil {
		if err == errors.ErrSmartContractNotDeployed {
			log.Debug("Contract not yet registered", "function", funcName, "registryId", registryId)
			return 0, err
		} else if err == errors.ErrRegistryContractNotDeployed {
			log.Debug("Registry contract not yet deployed", "function", funcName, "registryId", registryId)
			return 0, err
		} else {
			log.Error("Error in getting registered address", "function", funcName, "registryId", registryId, "err", err)
			return 0, err
		}
	}

	gasLeft, err := executeEVMFunction(*scAddress, abi, funcName, args, returnObj, gas, value, header, state, shouldMutate)
	if err != nil {
		log.Error("Error in executing function on registered contract", "function", funcName, "registryId", registryId, "err", err)
	}
	return gasLeft, err
}<|MERGE_RESOLUTION|>--- conflicted
+++ resolved
@@ -70,11 +70,6 @@
 		beneficiary = *author
 	}
 
-	var engine consensus.Engine
-	if chain != nil {
-		engine = chain.Engine()
-	}
-
 	return vm.Context{
 		CanTransfer: CanTransfer,
 		Transfer:    Transfer,
@@ -87,11 +82,7 @@
 		GasLimit:    header.GasLimit,
 		GasPrice:    new(big.Int).Set(msg.GasPrice()),
 		Header:      header,
-<<<<<<< HEAD
-		Engine:      engine,
-=======
 		Engine:      chain.Engine(),
->>>>>>> 5f34ad66
 	}
 }
 
