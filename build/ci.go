--- conflicted
+++ resolved
@@ -315,16 +315,6 @@
 	return cmd
 }
 
-<<<<<<< HEAD
-func Filter(vs []string, f func(string) bool) []string {
-	vsf := make([]string, 0)
-	for _, v := range vs {
-		if f(v) {
-			vsf = append(vsf, v)
-		}
-	}
-	return vsf
-=======
 func Filter(vs []string, pred func(string) bool) []string {
 	filtered := make([]string, 0)
 	for _, v := range vs {
@@ -333,7 +323,6 @@
 		}
 	}
 	return filtered
->>>>>>> 6db3f930
 }
 
 // Running The Tests
