--- conflicted
+++ resolved
@@ -28,14 +28,11 @@
 	"testing"
 	"testing/quick"
 
+	check "gopkg.in/check.v1"
+
 	"github.com/ethereum/go-ethereum/common"
 	"github.com/ethereum/go-ethereum/core/rawdb"
 	"github.com/ethereum/go-ethereum/core/types"
-<<<<<<< HEAD
-	"github.com/ethereum/go-ethereum/ethdb"
-	check "gopkg.in/check.v1"
-=======
->>>>>>> e76047e9
 )
 
 // Tests that updating a state trie does not leak any database writes prior to
