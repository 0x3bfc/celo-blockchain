// Copyright 2016 The go-ethereum Authors
// This file is part of the go-ethereum library.
//
// The go-ethereum library is free software: you can redistribute it and/or modify
// it under the terms of the GNU Lesser General Public License as published by
// the Free Software Foundation, either version 3 of the License, or
// (at your option) any later version.
//
// The go-ethereum library is distributed in the hope that it will be useful,
// but WITHOUT ANY WARRANTY; without even the implied warranty of
// MERCHANTABILITY or FITNESS FOR A PARTICULAR PURPOSE. See the
// GNU Lesser General Public License for more details.
//
// You should have received a copy of the GNU Lesser General Public License
// along with the go-ethereum library. If not, see <http://www.gnu.org/licenses/>.

package core

import (
	"math/big"

	"github.com/ethereum/go-ethereum/common"
	"github.com/ethereum/go-ethereum/consensus"
	"github.com/ethereum/go-ethereum/core/types"
	"github.com/ethereum/go-ethereum/core/vm"
)

// ChainContext supports retrieving headers and consensus parameters from the
// current blockchain to be used during transaction processing.
type ChainContext interface {
	// Engine retrieves the chain's consensus engine.
	Engine() consensus.Engine

	// GetHeader returns the hash corresponding to their hash.
	GetHeader(common.Hash, uint64) *types.Header
}

// NewEVMContext creates a new context for use in the EVM.
func NewEVMContext(msg Message, header *types.Header, chain ChainContext, author *common.Address) vm.Context {
	// If we don't have an explicit author (i.e. not mining), extract from the header
	var beneficiary common.Address
	if author == nil {
		beneficiary, _ = chain.Engine().Author(header) // Ignore error, we're past header validation
	} else {
		beneficiary = *author
	}
	return vm.Context{
<<<<<<< HEAD
		CanTransfer:              CanTransfer,
		Transfer:                 Transfer,
    IncNumPhoneVerifications: IncNumPhoneVerifications,
		GetHash:                  GetHashFn(header, chain),
		Origin:                   msg.From(),
		Coinbase:                 beneficiary,
		BlockNumber:              new(big.Int).Set(header.Number),
		Time:                     new(big.Int).Set(header.Time),
		Difficulty:               new(big.Int).Set(header.Difficulty),
		GasLimit:                 new(big.Int).Set(header.GasLimit),
		GasPrice:                 new(big.Int).Set(msg.GasPrice()),
=======
		CanTransfer: CanTransfer,
		Transfer:    Transfer,
		GetHash:     GetHashFn(header, chain),
		Origin:      msg.From(),
		Coinbase:    beneficiary,
		BlockNumber: new(big.Int).Set(header.Number),
		Time:        new(big.Int).Set(header.Time),
		Difficulty:  new(big.Int).Set(header.Difficulty),
		GasLimit:    header.GasLimit,
		GasPrice:    new(big.Int).Set(msg.GasPrice()),
>>>>>>> 722bac84
	}
}

// GetHashFn returns a GetHashFunc which retrieves header hashes by number
func GetHashFn(ref *types.Header, chain ChainContext) func(n uint64) common.Hash {
	return func(n uint64) common.Hash {
		for header := chain.GetHeader(ref.ParentHash, ref.Number.Uint64()-1); header != nil; header = chain.GetHeader(header.ParentHash, header.Number.Uint64()-1) {
			if header.Number.Uint64() == n {
				return header.Hash()
			}
		}

		return common.Hash{}
	}
}

// CanTransfer checks wether there are enough funds in the address' account to make a transfer.
// This does not take the necessary gas in to account to make the transfer valid.
func CanTransfer(db vm.StateDB, addr common.Address, amount *big.Int) bool {
	return db.GetBalance(addr).Cmp(amount) >= 0
}

// Transfer subtracts amount from sender and adds amount to recipient using the given Db
func Transfer(db vm.StateDB, sender, recipient common.Address, amount *big.Int) {
	db.SubBalance(sender, amount)
	db.AddBalance(recipient, amount)
}

// Increment the number of phone verifications.
func IncNumPhoneVerifications(db vm.StateDB, sender common.Address) {
	db.IncNumPhoneVerifications(sender)
}
<|MERGE_RESOLUTION|>--- conflicted
+++ resolved
@@ -45,21 +45,9 @@
 		beneficiary = *author
 	}
 	return vm.Context{
-<<<<<<< HEAD
-		CanTransfer:              CanTransfer,
-		Transfer:                 Transfer,
-    IncNumPhoneVerifications: IncNumPhoneVerifications,
-		GetHash:                  GetHashFn(header, chain),
-		Origin:                   msg.From(),
-		Coinbase:                 beneficiary,
-		BlockNumber:              new(big.Int).Set(header.Number),
-		Time:                     new(big.Int).Set(header.Time),
-		Difficulty:               new(big.Int).Set(header.Difficulty),
-		GasLimit:                 new(big.Int).Set(header.GasLimit),
-		GasPrice:                 new(big.Int).Set(msg.GasPrice()),
-=======
 		CanTransfer: CanTransfer,
 		Transfer:    Transfer,
+    IncNumPhoneVerifications: IncNumPhoneVerifications,
 		GetHash:     GetHashFn(header, chain),
 		Origin:      msg.From(),
 		Coinbase:    beneficiary,
@@ -68,7 +56,6 @@
 		Difficulty:  new(big.Int).Set(header.Difficulty),
 		GasLimit:    header.GasLimit,
 		GasPrice:    new(big.Int).Set(msg.GasPrice()),
->>>>>>> 722bac84
 	}
 }
 
