--- conflicted
+++ resolved
@@ -707,7 +707,6 @@
 });
 `
 
-<<<<<<< HEAD
 const Accounting_JS = `
 web3._extend({
 	property: 'accounting',
@@ -747,7 +746,11 @@
 		new web3._extend.Property({
 			name: 'selfDrops',
 			getter: 'account_selfDrops'
-=======
+		}),
+		]
+	});
+`
+
 const Istanbul_JS = `
 web3._extend({
 	property: 'istanbul',
@@ -791,7 +794,6 @@
 		new web3._extend.Property({
 			name: 'candidates',
 			getter: 'istanbul_candidates'
->>>>>>> c7547381
 		}),
 	]
 });
