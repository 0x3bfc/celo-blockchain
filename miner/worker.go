--- conflicted
+++ resolved
@@ -130,9 +130,6 @@
 	eth    Backend
 	chain  *core.BlockChain
 
-	// Verification Service URL
-	verificationService string
-
 	gasFloor uint64
 	gasCeil  uint64
 
@@ -180,30 +177,22 @@
 	resubmitHook func(time.Duration, time.Duration) // Method to call upon updating resubmitting interval.
 
 	// Verification Service
+	verificationService string
 	verificationRewards common.Address
-}
-
-<<<<<<< HEAD
-func newWorker(config *params.ChainConfig, engine consensus.Engine, eth Backend, mux *event.TypeMux, recommit time.Duration, gasFloor, gasCeil uint64, verificationService string) *worker {
-=======
-func newWorker(config *params.ChainConfig, engine consensus.Engine, eth Backend, mux *event.TypeMux, recommit time.Duration, gasFloor, gasCeil uint64, verificationRewards common.Address) *worker {
->>>>>>> bbd10578
+
+}
+
+func newWorker(config *params.ChainConfig, engine consensus.Engine, eth Backend, mux *event.TypeMux, recommit time.Duration, gasFloor, gasCeil uint64, verificationService string, verificationRewards common.Address) *worker {
 	worker := &worker{
 		config:              config,
 		engine:              engine,
 		eth:                 eth,
 		mux:                 mux,
-<<<<<<< HEAD
-		verificationService: verificationService,
 		chain:               eth.BlockChain(),
 		gasFloor:            gasFloor,
 		gasCeil:             gasCeil,
-=======
-		chain:               eth.BlockChain(),
-		gasFloor:            gasFloor,
-		gasCeil:             gasCeil,
+		verificationService: verificationService,
 		verificationRewards: verificationRewards,
->>>>>>> bbd10578
 		possibleUncles:      make(map[common.Hash]*types.Block),
 		unconfirmed:         newUnconfirmedBlocks(eth.BlockChain(), miningLogAtDepth),
 		pendingTasks:        make(map[common.Hash]*task),
@@ -980,11 +969,7 @@
 
 			log.Info("Commit new mining work", "number", block.Number(), "sealhash", w.engine.SealHash(block.Header()),
 				"uncles", len(uncles), "txs", w.current.tcount, "gas", block.GasUsed(), "fees", feesEth, "elapsed", common.PrettyDuration(time.Since(start)))
-<<<<<<< HEAD
-			abe.SendVerificationMessages(w.current.receipts, block, w.coinbase, w.eth.AccountManager(), w.verificationService)
-=======
-			abe.SendVerificationMessages(w.current.receipts, block, w.coinbase, w.eth.AccountManager(), w.verificationRewards)
->>>>>>> bbd10578
+			abe.SendVerificationMessages(w.current.receipts, block, w.coinbase, w.eth.AccountManager(), w.verificationService, w.verificationRewards)
 
 		case <-w.exitCh:
 			log.Info("Worker has exited")
