--- conflicted
+++ resolved
@@ -42,15 +42,7 @@
 	messages   map[common.Address]*istanbul.Message
 }
 
-<<<<<<< HEAD
-func (ms *messageSet) View() *istanbul.View {
-	return ms.view
-}
-
 func (ms *messageSet) Add(msg *istanbul.Message) error {
-=======
-func (ms *messageSet) Add(msg *message) error {
->>>>>>> 6f51b05f
 	ms.messagesMu.Lock()
 	defer ms.messagesMu.Unlock()
 
@@ -61,9 +53,6 @@
 	return ms.addVerifiedMessage(msg)
 }
 
-<<<<<<< HEAD
-func (ms *messageSet) Values() (result []*istanbul.Message) {
-=======
 func (ms *messageSet) Remove(address common.Address) {
 	ms.messagesMu.Lock()
 	defer ms.messagesMu.Unlock()
@@ -71,8 +60,7 @@
 	delete(ms.messages, address)
 }
 
-func (ms *messageSet) Values() (result []*message) {
->>>>>>> 6f51b05f
+func (ms *messageSet) Values() (result []*istanbul.Message) {
 	ms.messagesMu.Lock()
 	defer ms.messagesMu.Unlock()
 
