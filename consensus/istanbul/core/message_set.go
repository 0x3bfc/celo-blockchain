// Copyright 2017 The go-ethereum Authors
// This file is part of the go-ethereum library.
//
// The go-ethereum library is free software: you can redistribute it and/or modify
// it under the terms of the GNU Lesser General Public License as published by
// the Free Software Foundation, either version 3 of the License, or
// (at your option) any later version.
//
// The go-ethereum library is distributed in the hope that it will be useful,
// but WITHOUT ANY WARRANTY; without even the implied warranty of
// MERCHANTABILITY or FITNESS FOR A PARTICULAR PURPOSE. See the
// GNU Lesser General Public License for more details.
//
// You should have received a copy of the GNU Lesser General Public License
// along with the go-ethereum library. If not, see <http://www.gnu.org/licenses/>.

package core

import (
	"fmt"
	"strings"
	"sync"

	"github.com/ethereum/go-ethereum/common"
	"github.com/ethereum/go-ethereum/consensus/istanbul"
)

// Construct a new message set to accumulate messages for given sequence/view number.
func newMessageSet(valSet istanbul.ValidatorSet) *messageSet {
	return &messageSet{
		messagesMu: new(sync.Mutex),
		messages:   make(map[common.Address]*istanbul.Message),
		valSet:     valSet,
	}
}

// ----------------------------------------------------------------------------

type messageSet struct {
	valSet     istanbul.ValidatorSet
	messagesMu *sync.Mutex
	messages   map[common.Address]*istanbul.Message
}

<<<<<<< HEAD
func (ms *messageSet) Add(msg *message) error {
=======
func (ms *messageSet) View() *istanbul.View {
	return ms.view
}

func (ms *messageSet) Add(msg *istanbul.Message) error {
>>>>>>> 9cba929b
	ms.messagesMu.Lock()
	defer ms.messagesMu.Unlock()

	if err := ms.verify(msg); err != nil {
		return err
	}

	return ms.addVerifiedMessage(msg)
}

func (ms *messageSet) GetAddressIndex(addr common.Address) (uint64, error) {
	ms.messagesMu.Lock()
	defer ms.messagesMu.Unlock()

	i, v := ms.valSet.GetByAddress(addr)
	if v == nil {
		return 0, istanbul.ErrUnauthorizedAddress
	}

	return uint64(i), nil
}

func (ms *messageSet) GetAddressPublicKey(addr common.Address) ([]byte, error) {
	ms.messagesMu.Lock()
	defer ms.messagesMu.Unlock()

	_, v := ms.valSet.GetByAddress(addr)
	if v == nil {
		return nil, istanbul.ErrUnauthorizedAddress
	}

	return v.BLSPublicKey(), nil
}

func (ms *messageSet) ValSetSize() uint64 {
	return uint64(ms.valSet.Size())
}

<<<<<<< HEAD
func (ms *messageSet) Remove(address common.Address) {
	ms.messagesMu.Lock()
	defer ms.messagesMu.Unlock()

	delete(ms.messages, address)
}

func (ms *messageSet) Values() (result []*message) {
=======
func (ms *messageSet) Values() (result []*istanbul.Message) {
>>>>>>> 9cba929b
	ms.messagesMu.Lock()
	defer ms.messagesMu.Unlock()

	for _, v := range ms.messages {
		result = append(result, v)
	}

	return result
}

func (ms *messageSet) Size() int {
	ms.messagesMu.Lock()
	defer ms.messagesMu.Unlock()
	return len(ms.messages)
}

func (ms *messageSet) Get(addr common.Address) *istanbul.Message {
	ms.messagesMu.Lock()
	defer ms.messagesMu.Unlock()
	return ms.messages[addr]
}

// ----------------------------------------------------------------------------

func (ms *messageSet) verify(msg *istanbul.Message) error {
	// verify if the message comes from one of the validators
	if _, v := ms.valSet.GetByAddress(msg.Address); v == nil {
		return istanbul.ErrUnauthorizedAddress
	}
	return nil
}

func (ms *messageSet) addVerifiedMessage(msg *istanbul.Message) error {
	ms.messages[msg.Address] = msg
	return nil
}

func (ms *messageSet) String() string {
	ms.messagesMu.Lock()
	defer ms.messagesMu.Unlock()
	addresses := make([]string, 0, len(ms.messages))
	for _, v := range ms.messages {
		addresses = append(addresses, v.Address.String())
	}
	return fmt.Sprintf("[<%v> %v]", len(ms.messages), strings.Join(addresses, ", "))
}<|MERGE_RESOLUTION|>--- conflicted
+++ resolved
@@ -42,15 +42,7 @@
 	messages   map[common.Address]*istanbul.Message
 }
 
-<<<<<<< HEAD
-func (ms *messageSet) Add(msg *message) error {
-=======
-func (ms *messageSet) View() *istanbul.View {
-	return ms.view
-}
-
 func (ms *messageSet) Add(msg *istanbul.Message) error {
->>>>>>> 9cba929b
 	ms.messagesMu.Lock()
 	defer ms.messagesMu.Unlock()
 
@@ -89,7 +81,6 @@
 	return uint64(ms.valSet.Size())
 }
 
-<<<<<<< HEAD
 func (ms *messageSet) Remove(address common.Address) {
 	ms.messagesMu.Lock()
 	defer ms.messagesMu.Unlock()
@@ -97,10 +88,7 @@
 	delete(ms.messages, address)
 }
 
-func (ms *messageSet) Values() (result []*message) {
-=======
 func (ms *messageSet) Values() (result []*istanbul.Message) {
->>>>>>> 9cba929b
 	ms.messagesMu.Lock()
 	defer ms.messagesMu.Unlock()
 
