--- conflicted
+++ resolved
@@ -224,7 +224,6 @@
 			Sequence: new(big.Int).Set(c.current.Sequence()),
 			Round:    new(big.Int).Set(round),
 		}
-<<<<<<< HEAD
 
 		var err error
 		roundChangeCertificate, err = c.roundChangeSet.getCertificate(round, c.valSet.F())
@@ -232,9 +231,7 @@
 			logger.Error("Unable to produce round change certificate", "err", err, "seq", c.current.Sequence(), "new_round", round, "old_round", c.current.Round())
 			return
 		}
-=======
 		c.roundChangeSet.Clear(round)
->>>>>>> 6f51b05f
 	} else {
 		newView = &istanbul.View{
 			Sequence: new(big.Int).Add(lastProposal.Number(), common.Big1),
