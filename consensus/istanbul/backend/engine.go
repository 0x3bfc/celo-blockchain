--- conflicted
+++ resolved
@@ -351,11 +351,7 @@
 	}
 
 	// The length of validSeal should be larger than number of faulty node + 1
-<<<<<<< HEAD
-	if validSeal < snap.ValSet.MinQuorumSize() {
-=======
-	if len(publicKeys) <= 2*snap.ValSet.F() {
->>>>>>> b17db95c
+  if len(publicKeys) < snap.ValSet.MinQuorumSize() {
 		return errInvalidCommittedSeals
 	}
 	err = blscrypto.VerifyAggregatedSignature(publicKeys, proposalSeal, []byte{}, extra.CommittedSeal, false)
