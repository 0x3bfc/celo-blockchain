--- conflicted
+++ resolved
@@ -100,8 +100,6 @@
 	iEvmH  *core.InternalEVMHandler
 
 	lock sync.RWMutex // Protects the variadic fields (e.g. gas price and etherbase)
-
-	iEvmH *core.InternalEVMHandler // Used to make smart contract calls from geth
 }
 
 func (s *Ethereum) AddLesServer(ls LesServer) {
@@ -205,13 +203,6 @@
 		config.TxPool.Journal = ctx.ResolvePath(config.TxPool.Journal)
 	}
 
-<<<<<<< HEAD
-=======
-	// Create an internalEVMHandler handler object that geth can use to make calls to smart contracts.  Note
-	// that this should NOT be used when executing smart contract calls done via end user transactions.
-	eth.iEvmH = core.NewInternalEVMHandler(eth.chainConfig, eth.blockchain)
-
->>>>>>> 4ffd6107
 	// Object used to retrieve and cache registered addresses from the Registry smart contract.
 	eth.regAdd = core.NewRegisteredAddresses(eth.iEvmH)
 	eth.iEvmH.SetRegisteredAddresses(eth.regAdd)
