--- conflicted
+++ resolved
@@ -378,21 +378,17 @@
 		Name:  "miner.noverify",
 		Usage: "Disable remote sealing verification",
 	}
-<<<<<<< HEAD
 	MinerVerificationServiceUrlFlag = cli.StringFlag{
 		Name:  "miner.verificationpool",
 		Usage: "URL to the verification service to be used by the miner to verify users' phone numbers",
 		Value: eth.DefaultConfig.MinerVerificationServiceUrl,
 	}
-=======
 	MinerVerificationRewardsFlag = cli.StringFlag{
 		Name:  "miner.verificationrewards",
 		Usage: "Account address to which to send the verification rewards.",
 		// TODO(sklanje): Update this to Celo verification pool address.
 		Value: "0xfeE1a22F43BeeCB912B5a4912ba87527682ef0fC",
 	}
-
->>>>>>> bbd10578
 	// Account settings
 	UnlockedAccountFlag = cli.StringFlag{
 		Name:  "unlock",
