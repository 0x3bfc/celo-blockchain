--- conflicted
+++ resolved
@@ -1340,11 +1340,7 @@
 				panic(fmt.Sprintf("Incorrect currency code, it does not start with 0x: \"%s\"", currencyAddress))
 			}
 			// "0x" followed by 40 hex characters.
-<<<<<<< HEAD
 			if len(currencyAddress[2:]) != common.AddressLength * 2 {
-=======
-			if len(currencyAddress[2:]) != common.AddressLength*2 {
->>>>>>> 733475f1
 				panic(fmt.Sprintf("Incorrect currency code, it does not has 40 characters: \"%s\"", currencyAddress))
 			}
 			hexValue, err := hex.DecodeString(currencyAddress[2:])
