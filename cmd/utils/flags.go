--- conflicted
+++ resolved
@@ -588,7 +588,6 @@
 		Usage: "Minimum POW accepted",
 		Value: whisper.DefaultMinimumPoW,
 	}
-<<<<<<< HEAD
 	WhisperRestrictConnectionBetweenLightClientsFlag = cli.BoolFlag{
 		Name:  "shh.restrict-light",
 		Usage: "Restrict connection between two whisper light clients",
@@ -642,7 +641,7 @@
 		Name:  "vm.evm",
 		Usage: "External EVM configuration (default = built-in interpreter)",
 		Value: "",
-=======
+	}
 
 	// Istanbul settings
 	IstanbulRequestTimeoutFlag = cli.Uint64Flag{
@@ -654,7 +653,6 @@
 		Name:  "istanbul.blockperiod",
 		Usage: "Default minimum difference between two consecutive block's timestamps in seconds",
 		Value: eth.DefaultConfig.Istanbul.BlockPeriod,
->>>>>>> c7547381
 	}
 )
 
@@ -669,13 +667,11 @@
 		if ctx.GlobalBool(RinkebyFlag.Name) {
 			return filepath.Join(path, "rinkeby")
 		}
-<<<<<<< HEAD
 		if ctx.GlobalBool(GoerliFlag.Name) {
 			return filepath.Join(path, "goerli")
-=======
+		}
 		if ctx.GlobalBool(OttomanFlag.Name) {
 			return filepath.Join(path, "ottoman")
->>>>>>> c7547381
 		}
 		return path
 	}
@@ -731,13 +727,10 @@
 		urls = params.TestnetBootnodes
 	case ctx.GlobalBool(RinkebyFlag.Name):
 		urls = params.RinkebyBootnodes
-<<<<<<< HEAD
 	case ctx.GlobalBool(GoerliFlag.Name):
 		urls = params.GoerliBootnodes
-=======
 	case ctx.GlobalBool(OttomanFlag.Name):
 		urls = params.OttomanBootnodes
->>>>>>> c7547381
 	case cfg.BootstrapNodes != nil:
 		return // already set, don't apply defaults.
 	}
@@ -1043,10 +1036,8 @@
 		cfg.DataDir = filepath.Join(node.DefaultDataDir(), "testnet")
 	case ctx.GlobalBool(RinkebyFlag.Name):
 		cfg.DataDir = filepath.Join(node.DefaultDataDir(), "rinkeby")
-<<<<<<< HEAD
 	case ctx.GlobalBool(GoerliFlag.Name):
 		cfg.DataDir = filepath.Join(node.DefaultDataDir(), "goerli")
-=======
 	case ctx.GlobalBool(OttomanFlag.Name):
 		cfg.DataDir = filepath.Join(node.DefaultDataDir(), "ottoman")
 	}
@@ -1059,7 +1050,6 @@
 	}
 	if ctx.GlobalIsSet(NoUSBFlag.Name) {
 		cfg.NoUSB = ctx.GlobalBool(NoUSBFlag.Name)
->>>>>>> c7547381
 	}
 }
 
@@ -1136,7 +1126,6 @@
 	}
 }
 
-<<<<<<< HEAD
 func setWhitelist(ctx *cli.Context, cfg *eth.Config) {
 	whitelist := ctx.GlobalString(WhitelistFlag.Name)
 	if whitelist == "" {
@@ -1160,8 +1149,6 @@
 	}
 }
 
-// checkExclusive verifies that only a single instance of the provided flags was
-=======
 func setIstanbul(ctx *cli.Context, cfg *eth.Config) {
 	if ctx.GlobalIsSet(IstanbulRequestTimeoutFlag.Name) {
 		cfg.Istanbul.RequestTimeout = ctx.GlobalUint64(IstanbulRequestTimeoutFlag.Name)
@@ -1172,7 +1159,6 @@
 }
 
 // checkExclusive verifies that only a single isntance of the provided flags was
->>>>>>> c7547381
 // set by the user. Each flag might optionally be followed by a string type to
 // specialize it further.
 func checkExclusive(ctx *cli.Context, args ...interface{}) {
@@ -1229,13 +1215,7 @@
 // SetEthConfig applies eth-related command line flags to the config.
 func SetEthConfig(ctx *cli.Context, stack *node.Node, cfg *eth.Config) {
 	// Avoid conflicting network flags
-<<<<<<< HEAD
-	checkExclusive(ctx, DeveloperFlag, TestnetFlag, RinkebyFlag, GoerliFlag)
-=======
-	checkExclusive(ctx, DeveloperFlag, TestnetFlag, RinkebyFlag, OttomanFlag)
-	checkExclusive(ctx, FastSyncFlag, LightModeFlag, SyncModeFlag)
-	checkExclusive(ctx, LightServFlag, LightModeFlag)
->>>>>>> c7547381
+	checkExclusive(ctx, DeveloperFlag, TestnetFlag, RinkebyFlag, GoerliFlag, OttomanFlag)
 	checkExclusive(ctx, LightServFlag, SyncModeFlag, "light")
 
 	ks := stack.AccountManager().Backends(keystore.KeyStoreType)[0].(*keystore.KeyStore)
@@ -1243,11 +1223,8 @@
 	setGPO(ctx, &cfg.GPO)
 	setTxPool(ctx, &cfg.TxPool)
 	setEthash(ctx, cfg)
-<<<<<<< HEAD
 	setWhitelist(ctx, cfg)
-=======
 	setIstanbul(ctx, cfg)
->>>>>>> c7547381
 
 	if ctx.GlobalIsSet(SyncModeFlag.Name) {
 		cfg.SyncMode = *GlobalTextMarshaler(ctx, SyncModeFlag.Name).(*downloader.SyncMode)
