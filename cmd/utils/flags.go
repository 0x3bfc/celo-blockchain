// Copyright 2015 The go-ethereum Authors
// This file is part of go-ethereum.
//
// go-ethereum is free software: you can redistribute it and/or modify
// it under the terms of the GNU General Public License as published by
// the Free Software Foundation, either version 3 of the License, or
// (at your option) any later version.
//
// go-ethereum is distributed in the hope that it will be useful,
// but WITHOUT ANY WARRANTY; without even the implied warranty of
// MERCHANTABILITY or FITNESS FOR A PARTICULAR PURPOSE. See the
// GNU General Public License for more details.
//
// You should have received a copy of the GNU General Public License
// along with go-ethereum. If not, see <http://www.gnu.org/licenses/>.

// Package utils contains internal helper functions for go-ethereum commands.
package utils

import (
	"crypto/ecdsa"
	"fmt"
	"io/ioutil"
	"math/big"
	"os"
	"path/filepath"
	"strconv"
	"strings"
	"time"

	"github.com/ethereum/go-ethereum/accounts"
	"github.com/ethereum/go-ethereum/accounts/keystore"
	"github.com/ethereum/go-ethereum/common"
	"github.com/ethereum/go-ethereum/common/fdlimit"
	"github.com/ethereum/go-ethereum/consensus"
	"github.com/ethereum/go-ethereum/consensus/clique"
	"github.com/ethereum/go-ethereum/consensus/ethash"
	"github.com/ethereum/go-ethereum/core"
	"github.com/ethereum/go-ethereum/core/state"
	"github.com/ethereum/go-ethereum/core/vm"
	"github.com/ethereum/go-ethereum/crypto"
	"github.com/ethereum/go-ethereum/dashboard"
	"github.com/ethereum/go-ethereum/eth"
	"github.com/ethereum/go-ethereum/eth/downloader"
	"github.com/ethereum/go-ethereum/ethdb"
	"github.com/ethereum/go-ethereum/ethstats"
	"github.com/ethereum/go-ethereum/les"
	"github.com/ethereum/go-ethereum/log"
	"github.com/ethereum/go-ethereum/metrics"
	"github.com/ethereum/go-ethereum/metrics/influxdb"
	"github.com/ethereum/go-ethereum/node"
	"github.com/ethereum/go-ethereum/p2p"
	"github.com/ethereum/go-ethereum/p2p/discv5"
	"github.com/ethereum/go-ethereum/p2p/enode"
	"github.com/ethereum/go-ethereum/p2p/nat"
	"github.com/ethereum/go-ethereum/p2p/netutil"
	"github.com/ethereum/go-ethereum/params"
	whisper "github.com/ethereum/go-ethereum/whisper/whisperv6"
	cli "gopkg.in/urfave/cli.v1"
)

var (
	CommandHelpTemplate = `{{.cmd.Name}}{{if .cmd.Subcommands}} command{{end}}{{if .cmd.Flags}} [command options]{{end}} [arguments...]
{{if .cmd.Description}}{{.cmd.Description}}
{{end}}{{if .cmd.Subcommands}}
SUBCOMMANDS:
	{{range .cmd.Subcommands}}{{.Name}}{{with .ShortName}}, {{.}}{{end}}{{ "\t" }}{{.Usage}}
	{{end}}{{end}}{{if .categorizedFlags}}
{{range $idx, $categorized := .categorizedFlags}}{{$categorized.Name}} OPTIONS:
{{range $categorized.Flags}}{{"\t"}}{{.}}
{{end}}
{{end}}{{end}}`
)

func init() {
	cli.AppHelpTemplate = `{{.Name}} {{if .Flags}}[global options] {{end}}command{{if .Flags}} [command options]{{end}} [arguments...]

VERSION:
   {{.Version}}

COMMANDS:
   {{range .Commands}}{{.Name}}{{with .ShortName}}, {{.}}{{end}}{{ "\t" }}{{.Usage}}
   {{end}}{{if .Flags}}
GLOBAL OPTIONS:
   {{range .Flags}}{{.}}
   {{end}}{{end}}
`

	cli.CommandHelpTemplate = CommandHelpTemplate
}

// NewApp creates an app with sane defaults.
func NewApp(gitCommit, usage string) *cli.App {
	app := cli.NewApp()
	app.Name = filepath.Base(os.Args[0])
	app.Author = ""
	//app.Authors = nil
	app.Email = ""
	app.Version = params.VersionWithMeta
	if len(gitCommit) >= 8 {
		app.Version += "-" + gitCommit[:8]
	}
	app.Usage = usage
	return app
}

// These are all the command line flags we support.
// If you add to this list, please remember to include the
// flag in the appropriate command definition.
//
// The flags are defined here so their names and help texts
// are the same for all commands.

var (
	// General settings
	DataDirFlag = DirectoryFlag{
		Name:  "datadir",
		Usage: "Data directory for the databases and keystore",
		Value: DirectoryString{node.DefaultDataDir()},
	}
	KeyStoreDirFlag = DirectoryFlag{
		Name:  "keystore",
		Usage: "Directory for the keystore (default = inside the datadir)",
	}
	NoUSBFlag = cli.BoolFlag{
		Name:  "nousb",
		Usage: "Disables monitoring for and managing USB hardware wallets",
	}
	NetworkIdFlag = cli.Uint64Flag{
		Name:  "networkid",
		Usage: "Network identifier (integer, 1=Frontier, 2=Morden (disused), 3=Ropsten, 4=Rinkeby, 5=Ottoman)",
		Value: eth.DefaultConfig.NetworkId,
	}
	TestnetFlag = cli.BoolFlag{
		Name:  "testnet",
		Usage: "Ropsten network: pre-configured proof-of-work test network",
	}
	RinkebyFlag = cli.BoolFlag{
		Name:  "rinkeby",
		Usage: "Rinkeby network: pre-configured proof-of-authority test network",
	}
	GoerliFlag = cli.BoolFlag{
		Name:  "goerli",
		Usage: "Görli network: pre-configured proof-of-authority test network",
	}
	ConstantinopleOverrideFlag = cli.Uint64Flag{
		Name:  "override.constantinople",
		Usage: "Manually specify constantinople fork-block, overriding the bundled setting",
	}
	DeveloperFlag = cli.BoolFlag{
		Name:  "dev",
		Usage: "Ephemeral proof-of-authority network with a pre-funded developer account, mining enabled",
	}
	OttomanFlag = cli.BoolFlag{
		Name:  "ottoman",
		Usage: "Ottoman network: pre-configured istanbul bft test network",
	}
	DeveloperPeriodFlag = cli.IntFlag{
		Name:  "dev.period",
		Usage: "Block period to use in developer mode (0 = mine only if transaction pending)",
	}
	IdentityFlag = cli.StringFlag{
		Name:  "identity",
		Usage: "Custom node name",
	}
	DocRootFlag = DirectoryFlag{
		Name:  "docroot",
		Usage: "Document Root for HTTPClient file scheme",
		Value: DirectoryString{homeDir()},
	}
	defaultSyncMode = eth.DefaultConfig.SyncMode
	SyncModeFlag    = TextMarshalerFlag{
		Name:  "syncmode",
		Usage: `Blockchain sync mode ("fast", "full", "light", or "celolatest")`,
		Value: &defaultSyncMode,
	}
	GCModeFlag = cli.StringFlag{
		Name:  "gcmode",
		Usage: `Blockchain garbage collection mode ("full", "archive")`,
		Value: "full",
	}
	LightServFlag = cli.IntFlag{
		Name:  "lightserv",
		Usage: "Maximum percentage of time allowed for serving LES requests (0-90)",
		Value: 0,
	}
	LightPeersFlag = cli.IntFlag{
		Name:  "lightpeers",
		Usage: "Maximum number of LES client peers",
		Value: eth.DefaultConfig.LightPeers,
	}
	LightKDFFlag = cli.BoolFlag{
		Name:  "lightkdf",
		Usage: "Reduce key-derivation RAM & CPU usage at some expense of KDF strength",
	}
	WhitelistFlag = cli.StringFlag{
		Name:  "whitelist",
		Usage: "Comma separated block number-to-hash mappings to enforce (<number>=<hash>)",
	}
	EtherbaseFlag = cli.StringFlag{
		Name:  "etherbase",
		Usage: "Public address for transaction broadcasting and block mining rewards (default = first account)",
		Value: "0",
	}
	// Dashboard settings
	DashboardEnabledFlag = cli.BoolFlag{
		Name:  metrics.DashboardEnabledFlag,
		Usage: "Enable the dashboard",
	}
	DashboardAddrFlag = cli.StringFlag{
		Name:  "dashboard.addr",
		Usage: "Dashboard listening interface",
		Value: dashboard.DefaultConfig.Host,
	}
	DashboardPortFlag = cli.IntFlag{
		Name:  "dashboard.host",
		Usage: "Dashboard listening port",
		Value: dashboard.DefaultConfig.Port,
	}
	DashboardRefreshFlag = cli.DurationFlag{
		Name:  "dashboard.refresh",
		Usage: "Dashboard metrics collection refresh rate",
		Value: dashboard.DefaultConfig.Refresh,
	}
	// Ethash settings
	EthashCacheDirFlag = DirectoryFlag{
		Name:  "ethash.cachedir",
		Usage: "Directory to store the ethash verification caches (default = inside the datadir)",
	}
	EthashCachesInMemoryFlag = cli.IntFlag{
		Name:  "ethash.cachesinmem",
		Usage: "Number of recent ethash caches to keep in memory (16MB each)",
		Value: eth.DefaultConfig.Ethash.CachesInMem,
	}
	EthashCachesOnDiskFlag = cli.IntFlag{
		Name:  "ethash.cachesondisk",
		Usage: "Number of recent ethash caches to keep on disk (16MB each)",
		Value: eth.DefaultConfig.Ethash.CachesOnDisk,
	}
	EthashDatasetDirFlag = DirectoryFlag{
		Name:  "ethash.dagdir",
		Usage: "Directory to store the ethash mining DAGs (default = inside home folder)",
		Value: DirectoryString{eth.DefaultConfig.Ethash.DatasetDir},
	}
	EthashDatasetsInMemoryFlag = cli.IntFlag{
		Name:  "ethash.dagsinmem",
		Usage: "Number of recent ethash mining DAGs to keep in memory (1+GB each)",
		Value: eth.DefaultConfig.Ethash.DatasetsInMem,
	}
	EthashDatasetsOnDiskFlag = cli.IntFlag{
		Name:  "ethash.dagsondisk",
		Usage: "Number of recent ethash mining DAGs to keep on disk (1+GB each)",
		Value: eth.DefaultConfig.Ethash.DatasetsOnDisk,
	}
	// Transaction pool settings
	TxPoolLocalsFlag = cli.StringFlag{
		Name:  "txpool.locals",
		Usage: "Comma separated accounts to treat as locals (no flush, priority inclusion)",
	}
	TxPoolNoLocalsFlag = cli.BoolFlag{
		Name:  "txpool.nolocals",
		Usage: "Disables price exemptions for locally submitted transactions",
	}
	TxPoolJournalFlag = cli.StringFlag{
		Name:  "txpool.journal",
		Usage: "Disk journal for local transaction to survive node restarts",
		Value: core.DefaultTxPoolConfig.Journal,
	}
	TxPoolRejournalFlag = cli.DurationFlag{
		Name:  "txpool.rejournal",
		Usage: "Time interval to regenerate the local transaction journal",
		Value: core.DefaultTxPoolConfig.Rejournal,
	}
	TxPoolPriceLimitFlag = cli.Uint64Flag{
		Name:  "txpool.pricelimit",
		Usage: "Minimum gas price limit to enforce for acceptance into the pool",
		Value: eth.DefaultConfig.TxPool.PriceLimit,
	}
	TxPoolPriceBumpFlag = cli.Uint64Flag{
		Name:  "txpool.pricebump",
		Usage: "Price bump percentage to replace an already existing transaction",
		Value: eth.DefaultConfig.TxPool.PriceBump,
	}
	TxPoolAccountSlotsFlag = cli.Uint64Flag{
		Name:  "txpool.accountslots",
		Usage: "Minimum number of executable transaction slots guaranteed per account",
		Value: eth.DefaultConfig.TxPool.AccountSlots,
	}
	TxPoolGlobalSlotsFlag = cli.Uint64Flag{
		Name:  "txpool.globalslots",
		Usage: "Maximum number of executable transaction slots for all accounts",
		Value: eth.DefaultConfig.TxPool.GlobalSlots,
	}
	TxPoolAccountQueueFlag = cli.Uint64Flag{
		Name:  "txpool.accountqueue",
		Usage: "Maximum number of non-executable transaction slots permitted per account",
		Value: eth.DefaultConfig.TxPool.AccountQueue,
	}
	TxPoolGlobalQueueFlag = cli.Uint64Flag{
		Name:  "txpool.globalqueue",
		Usage: "Maximum number of non-executable transaction slots for all accounts",
		Value: eth.DefaultConfig.TxPool.GlobalQueue,
	}
	TxPoolLifetimeFlag = cli.DurationFlag{
		Name:  "txpool.lifetime",
		Usage: "Maximum amount of time non-executable transaction are queued",
		Value: eth.DefaultConfig.TxPool.Lifetime,
	}
	// Performance tuning settings
	CacheFlag = cli.IntFlag{
		Name:  "cache",
		Usage: "Megabytes of memory allocated to internal caching",
		Value: 1024,
	}
	CacheDatabaseFlag = cli.IntFlag{
		Name:  "cache.database",
		Usage: "Percentage of cache memory allowance to use for database io",
		Value: 50,
	}
	CacheTrieFlag = cli.IntFlag{
		Name:  "cache.trie",
		Usage: "Percentage of cache memory allowance to use for trie caching",
		Value: 25,
	}
	CacheGCFlag = cli.IntFlag{
		Name:  "cache.gc",
		Usage: "Percentage of cache memory allowance to use for trie pruning",
		Value: 25,
	}
	TrieCacheGenFlag = cli.IntFlag{
		Name:  "trie-cache-gens",
		Usage: "Number of trie node generations to keep in memory",
		Value: int(state.MaxTrieCacheGen),
	}
	// Miner settings
	MiningEnabledFlag = cli.BoolFlag{
		Name:  "mine",
		Usage: "Enable mining",
	}
	MinerThreadsFlag = cli.IntFlag{
		Name:  "miner.threads",
		Usage: "Number of CPU threads to use for mining",
		Value: 0,
	}
	MinerLegacyThreadsFlag = cli.IntFlag{
		Name:  "minerthreads",
		Usage: "Number of CPU threads to use for mining (deprecated, use --miner.threads)",
		Value: 0,
	}
	MinerNotifyFlag = cli.StringFlag{
		Name:  "miner.notify",
		Usage: "Comma separated HTTP URL list to notify of new work packages",
	}
	MinerGasTargetFlag = cli.Uint64Flag{
		Name:  "miner.gastarget",
		Usage: "Target gas floor for mined blocks",
		Value: eth.DefaultConfig.MinerGasFloor,
	}
	MinerLegacyGasTargetFlag = cli.Uint64Flag{
		Name:  "targetgaslimit",
		Usage: "Target gas floor for mined blocks (deprecated, use --miner.gastarget)",
		Value: eth.DefaultConfig.MinerGasFloor,
	}
	MinerGasLimitFlag = cli.Uint64Flag{
		Name:  "miner.gaslimit",
		Usage: "Target gas ceiling for mined blocks",
		Value: eth.DefaultConfig.MinerGasCeil,
	}
	MinerGasPriceFlag = BigFlag{
		Name:  "miner.gasprice",
		Usage: "Minimum gas price for mining a transaction",
		Value: eth.DefaultConfig.MinerGasPrice,
	}
	MinerLegacyGasPriceFlag = BigFlag{
		Name:  "gasprice",
		Usage: "Minimum gas price for mining a transaction (deprecated, use --miner.gasprice)",
		Value: eth.DefaultConfig.MinerGasPrice,
	}
	MinerExtraDataFlag = cli.StringFlag{
		Name:  "miner.extradata",
		Usage: "Block extra data set by the miner (default = client version)",
	}
	MinerLegacyExtraDataFlag = cli.StringFlag{
		Name:  "extradata",
		Usage: "Block extra data set by the miner (default = client version, deprecated, use --miner.extradata)",
	}
	MinerRecommitIntervalFlag = cli.DurationFlag{
		Name:  "miner.recommit",
		Usage: "Time interval to recreate the block being mined",
		Value: eth.DefaultConfig.MinerRecommit,
	}
	MinerNoVerfiyFlag = cli.BoolFlag{
		Name:  "miner.noverify",
		Usage: "Disable remote sealing verification",
	}
	MinerVerificationServiceUrlFlag = cli.StringFlag{
		Name:  "miner.verificationpool",
		Usage: "URL to the verification service to be used by the miner to attest users' phone numbers",
		Value: eth.DefaultConfig.MinerVerificationServiceUrl,
	}
	// Account settings
	UnlockedAccountFlag = cli.StringFlag{
		Name:  "unlock",
		Usage: "Comma separated list of accounts to unlock",
		Value: "",
	}
	PasswordFileFlag = cli.StringFlag{
		Name:  "password",
		Usage: "Password file to use for non-interactive password input",
		Value: "",
	}

	VMEnableDebugFlag = cli.BoolFlag{
		Name:  "vmdebug",
		Usage: "Record information useful for VM and contract debugging",
	}
	// Logging and debug settings
	EthStatsURLFlag = cli.StringFlag{
		Name:  "ethstats",
		Usage: "Reporting URL of a ethstats service (nodename:secret@host:port)",
	}
	FakePoWFlag = cli.BoolFlag{
		Name:  "fakepow",
		Usage: "Disables proof-of-work verification",
	}
	NoCompactionFlag = cli.BoolFlag{
		Name:  "nocompaction",
		Usage: "Disables db compaction after import",
	}
	// RPC settings
	RPCEnabledFlag = cli.BoolFlag{
		Name:  "rpc",
		Usage: "Enable the HTTP-RPC server",
	}
	RPCListenAddrFlag = cli.StringFlag{
		Name:  "rpcaddr",
		Usage: "HTTP-RPC server listening interface",
		Value: node.DefaultHTTPHost,
	}
	RPCPortFlag = cli.IntFlag{
		Name:  "rpcport",
		Usage: "HTTP-RPC server listening port",
		Value: node.DefaultHTTPPort,
	}
	RPCCORSDomainFlag = cli.StringFlag{
		Name:  "rpccorsdomain",
		Usage: "Comma separated list of domains from which to accept cross origin requests (browser enforced)",
		Value: "",
	}
	RPCVirtualHostsFlag = cli.StringFlag{
		Name:  "rpcvhosts",
		Usage: "Comma separated list of virtual hostnames from which to accept requests (server enforced). Accepts '*' wildcard.",
		Value: strings.Join(node.DefaultConfig.HTTPVirtualHosts, ","),
	}
	RPCApiFlag = cli.StringFlag{
		Name:  "rpcapi",
		Usage: "API's offered over the HTTP-RPC interface",
		Value: "",
	}
	IPCDisabledFlag = cli.BoolFlag{
		Name:  "ipcdisable",
		Usage: "Disable the IPC-RPC server",
	}
	IPCPathFlag = DirectoryFlag{
		Name:  "ipcpath",
		Usage: "Filename for IPC socket/pipe within the datadir (explicit paths escape it)",
	}
	WSEnabledFlag = cli.BoolFlag{
		Name:  "ws",
		Usage: "Enable the WS-RPC server",
	}
	WSListenAddrFlag = cli.StringFlag{
		Name:  "wsaddr",
		Usage: "WS-RPC server listening interface",
		Value: node.DefaultWSHost,
	}
	WSPortFlag = cli.IntFlag{
		Name:  "wsport",
		Usage: "WS-RPC server listening port",
		Value: node.DefaultWSPort,
	}
	WSApiFlag = cli.StringFlag{
		Name:  "wsapi",
		Usage: "API's offered over the WS-RPC interface",
		Value: "",
	}
	WSAllowedOriginsFlag = cli.StringFlag{
		Name:  "wsorigins",
		Usage: "Origins from which to accept websockets requests",
		Value: "",
	}
	ExecFlag = cli.StringFlag{
		Name:  "exec",
		Usage: "Execute JavaScript statement",
	}
	PreloadJSFlag = cli.StringFlag{
		Name:  "preload",
		Usage: "Comma separated list of JavaScript files to preload into the console",
	}

	// Network Settings
	MaxPeersFlag = cli.IntFlag{
		Name:  "maxpeers",
		Usage: "Maximum number of network peers (network disabled if set to 0)",
		Value: 25,
	}
	MaxPendingPeersFlag = cli.IntFlag{
		Name:  "maxpendpeers",
		Usage: "Maximum number of pending connection attempts (defaults used if set to 0)",
		Value: 0,
	}
	ListenPortFlag = cli.IntFlag{
		Name:  "port",
		Usage: "Network listening port",
		Value: 30303,
	}
	BootnodesFlag = cli.StringFlag{
		Name:  "bootnodes",
		Usage: "Comma separated enode URLs for P2P discovery bootstrap (set v4+v5 instead for light servers)",
		Value: "",
	}
	BootnodesV4Flag = cli.StringFlag{
		Name:  "bootnodesv4",
		Usage: "Comma separated enode URLs for P2P v4 discovery bootstrap (light server, full nodes)",
		Value: "",
	}
	BootnodesV5Flag = cli.StringFlag{
		Name:  "bootnodesv5",
		Usage: "Comma separated enode URLs for P2P v5 discovery bootstrap (light server, light nodes)",
		Value: "",
	}
	NodeKeyFileFlag = cli.StringFlag{
		Name:  "nodekey",
		Usage: "P2P node key file",
	}
	NodeKeyHexFlag = cli.StringFlag{
		Name:  "nodekeyhex",
		Usage: "P2P node key as hex (for testing)",
	}
	NATFlag = cli.StringFlag{
		Name:  "nat",
		Usage: "NAT port mapping mechanism (any|none|upnp|pmp|extip:<IP>)",
		Value: "any",
	}
	NoDiscoverFlag = cli.BoolFlag{
		Name:  "nodiscover",
		Usage: "Disables the peer discovery mechanism (manual peer addition)",
	}
	DiscoveryV5Flag = cli.BoolFlag{
		Name:  "v5disc",
		Usage: "Enables the experimental RLPx V5 (Topic Discovery) mechanism",
	}
	NetrestrictFlag = cli.StringFlag{
		Name:  "netrestrict",
		Usage: "Restricts network communication to the given IP networks (CIDR masks)",
	}

	// ATM the url is left to the user and deployment to
	JSpathFlag = cli.StringFlag{
		Name:  "jspath",
		Usage: "JavaScript root path for `loadScript`",
		Value: ".",
	}

	WhisperEnabledFlag = cli.BoolFlag{
		Name:  "shh",
		Usage: "Enable Whisper",
	}
	WhisperMaxMessageSizeFlag = cli.IntFlag{
		Name:  "shh.maxmessagesize",
		Usage: "Max message size accepted",
		Value: int(whisper.DefaultMaxMessageSize),
	}
	WhisperMinPOWFlag = cli.Float64Flag{
		Name:  "shh.pow",
		Usage: "Minimum POW accepted",
		Value: whisper.DefaultMinimumPoW,
	}
	WhisperRestrictConnectionBetweenLightClientsFlag = cli.BoolFlag{
		Name:  "shh.restrict-light",
		Usage: "Restrict connection between two whisper light clients",
	}

	// Metrics flags
	MetricsEnabledFlag = cli.BoolFlag{
		Name:  metrics.MetricsEnabledFlag,
		Usage: "Enable metrics collection and reporting",
	}
	MetricsEnableInfluxDBFlag = cli.BoolFlag{
		Name:  "metrics.influxdb",
		Usage: "Enable metrics export/push to an external InfluxDB database",
	}
	MetricsInfluxDBEndpointFlag = cli.StringFlag{
		Name:  "metrics.influxdb.endpoint",
		Usage: "InfluxDB API endpoint to report metrics to",
		Value: "http://localhost:8086",
	}
	MetricsInfluxDBDatabaseFlag = cli.StringFlag{
		Name:  "metrics.influxdb.database",
		Usage: "InfluxDB database name to push reported metrics to",
		Value: "geth",
	}
	MetricsInfluxDBUsernameFlag = cli.StringFlag{
		Name:  "metrics.influxdb.username",
		Usage: "Username to authorize access to the database",
		Value: "test",
	}
	MetricsInfluxDBPasswordFlag = cli.StringFlag{
		Name:  "metrics.influxdb.password",
		Usage: "Password to authorize access to the database",
		Value: "test",
	}
	// Tags are part of every measurement sent to InfluxDB. Queries on tags are faster in InfluxDB.
	// For example `host` tag could be used so that we can group all nodes and average a measurement
	// across all of them, but also so that we can select a specific node and inspect its measurements.
	// https://docs.influxdata.com/influxdb/v1.4/concepts/key_concepts/#tag-key
	MetricsInfluxDBTagsFlag = cli.StringFlag{
		Name:  "metrics.influxdb.tags",
		Usage: "Comma-separated InfluxDB tags (key/values) attached to all measurements",
		Value: "host=localhost",
	}

	EWASMInterpreterFlag = cli.StringFlag{
		Name:  "vm.ewasm",
		Usage: "External ewasm configuration (default = built-in interpreter)",
		Value: "",
	}
	EVMInterpreterFlag = cli.StringFlag{
		Name:  "vm.evm",
		Usage: "External EVM configuration (default = built-in interpreter)",
		Value: "",
	}

	// Istanbul settings
	IstanbulRequestTimeoutFlag = cli.Uint64Flag{
		Name:  "istanbul.requesttimeout",
		Usage: "Timeout for each Istanbul round in milliseconds",
		Value: eth.DefaultConfig.Istanbul.RequestTimeout,
	}
	IstanbulBlockPeriodFlag = cli.Uint64Flag{
		Name:  "istanbul.blockperiod",
		Usage: "Default minimum difference between two consecutive block's timestamps in seconds",
		Value: eth.DefaultConfig.Istanbul.BlockPeriod,
	}
)

// MakeDataDir retrieves the currently requested data directory, terminating
// if none (or the empty string) is specified. If the node is starting a testnet,
// the a subdirectory of the specified datadir will be used.
func MakeDataDir(ctx *cli.Context) string {
	if path := ctx.GlobalString(DataDirFlag.Name); path != "" {
		if ctx.GlobalBool(TestnetFlag.Name) {
			return filepath.Join(path, "testnet")
		}
		if ctx.GlobalBool(RinkebyFlag.Name) {
			return filepath.Join(path, "rinkeby")
		}
		if ctx.GlobalBool(GoerliFlag.Name) {
			return filepath.Join(path, "goerli")
		}
		if ctx.GlobalBool(OttomanFlag.Name) {
			return filepath.Join(path, "ottoman")
		}
		return path
	}
	Fatalf("Cannot determine default data directory, please set manually (--datadir)")
	return ""
}

// setNodeKey creates a node key from set command line flags, either loading it
// from a file or as a specified hex value. If neither flags were provided, this
// method returns nil and an emphemeral key is to be generated.
func setNodeKey(ctx *cli.Context, cfg *p2p.Config) {
	var (
		hex  = ctx.GlobalString(NodeKeyHexFlag.Name)
		file = ctx.GlobalString(NodeKeyFileFlag.Name)
		key  *ecdsa.PrivateKey
		err  error
	)
	switch {
	case file != "" && hex != "":
		Fatalf("Options %q and %q are mutually exclusive", NodeKeyFileFlag.Name, NodeKeyHexFlag.Name)
	case file != "":
		if key, err = crypto.LoadECDSA(file); err != nil {
			Fatalf("Option %q: %v", NodeKeyFileFlag.Name, err)
		}
		cfg.PrivateKey = key
	case hex != "":
		if key, err = crypto.HexToECDSA(hex); err != nil {
			Fatalf("Option %q: %v", NodeKeyHexFlag.Name, err)
		}
		cfg.PrivateKey = key
	}
}

// setNodeUserIdent creates the user identifier from CLI flags.
func setNodeUserIdent(ctx *cli.Context, cfg *node.Config) {
	if identity := ctx.GlobalString(IdentityFlag.Name); len(identity) > 0 {
		cfg.UserIdent = identity
	}
}

// setBootstrapNodes creates a list of bootstrap nodes from the command line
// flags, reverting to pre-configured ones if none have been specified.
func setBootstrapNodes(ctx *cli.Context, cfg *p2p.Config) {
	urls := params.MainnetBootnodes
	switch {
	case ctx.GlobalIsSet(BootnodesFlag.Name) || ctx.GlobalIsSet(BootnodesV4Flag.Name):
		if ctx.GlobalIsSet(BootnodesV4Flag.Name) {
			urls = strings.Split(ctx.GlobalString(BootnodesV4Flag.Name), ",")
		} else {
			urls = strings.Split(ctx.GlobalString(BootnodesFlag.Name), ",")
		}
	case ctx.GlobalBool(TestnetFlag.Name):
		urls = params.TestnetBootnodes
	case ctx.GlobalBool(RinkebyFlag.Name):
		urls = params.RinkebyBootnodes
	case ctx.GlobalBool(GoerliFlag.Name):
		urls = params.GoerliBootnodes
	case ctx.GlobalBool(OttomanFlag.Name):
		urls = params.OttomanBootnodes
	case cfg.BootstrapNodes != nil:
		return // already set, don't apply defaults.
	}

	cfg.BootstrapNodes = make([]*enode.Node, 0, len(urls))
	for _, url := range urls {
		node, err := enode.ParseV4(url)
		if err != nil {
			log.Crit("Bootstrap URL invalid", "enode", url, "err", err)
		}
		cfg.BootstrapNodes = append(cfg.BootstrapNodes, node)
	}
}

// setBootstrapNodesV5 creates a list of bootstrap nodes from the command line
// flags, reverting to pre-configured ones if none have been specified.
func setBootstrapNodesV5(ctx *cli.Context, cfg *p2p.Config) {
	urls := params.DiscoveryV5Bootnodes
	switch {
	case ctx.GlobalIsSet(BootnodesFlag.Name) || ctx.GlobalIsSet(BootnodesV5Flag.Name):
		if ctx.GlobalIsSet(BootnodesV5Flag.Name) {
			urls = strings.Split(ctx.GlobalString(BootnodesV5Flag.Name), ",")
		} else {
			urls = strings.Split(ctx.GlobalString(BootnodesFlag.Name), ",")
		}
	case ctx.GlobalBool(RinkebyFlag.Name):
		urls = params.RinkebyBootnodes
	case ctx.GlobalBool(GoerliFlag.Name):
		urls = params.GoerliBootnodes
	case cfg.BootstrapNodesV5 != nil:
		return // already set, don't apply defaults.
	}

	cfg.BootstrapNodesV5 = make([]*discv5.Node, 0, len(urls))
	for _, url := range urls {
		node, err := discv5.ParseNode(url)
		if err != nil {
			log.Error("Bootstrap URL invalid", "enode", url, "err", err)
			continue
		}
		cfg.BootstrapNodesV5 = append(cfg.BootstrapNodesV5, node)
	}
}

// setListenAddress creates a TCP listening address string from set command
// line flags.
func setListenAddress(ctx *cli.Context, cfg *p2p.Config) {
	if ctx.GlobalIsSet(ListenPortFlag.Name) {
		cfg.ListenAddr = fmt.Sprintf(":%d", ctx.GlobalInt(ListenPortFlag.Name))
	}
}

// setNAT creates a port mapper from command line flags.
func setNAT(ctx *cli.Context, cfg *p2p.Config) {
	if ctx.GlobalIsSet(NATFlag.Name) {
		natif, err := nat.Parse(ctx.GlobalString(NATFlag.Name))
		if err != nil {
			Fatalf("Option %s: %v", NATFlag.Name, err)
		}
		cfg.NAT = natif
	}
}

// splitAndTrim splits input separated by a comma
// and trims excessive white space from the substrings.
func splitAndTrim(input string) []string {
	result := strings.Split(input, ",")
	for i, r := range result {
		result[i] = strings.TrimSpace(r)
	}
	return result
}

// setHTTP creates the HTTP RPC listener interface string from the set
// command line flags, returning empty if the HTTP endpoint is disabled.
func setHTTP(ctx *cli.Context, cfg *node.Config) {
	if ctx.GlobalBool(RPCEnabledFlag.Name) && cfg.HTTPHost == "" {
		cfg.HTTPHost = "127.0.0.1"
		if ctx.GlobalIsSet(RPCListenAddrFlag.Name) {
			cfg.HTTPHost = ctx.GlobalString(RPCListenAddrFlag.Name)
		}
	}

	if ctx.GlobalIsSet(RPCPortFlag.Name) {
		cfg.HTTPPort = ctx.GlobalInt(RPCPortFlag.Name)
	}
	if ctx.GlobalIsSet(RPCCORSDomainFlag.Name) {
		cfg.HTTPCors = splitAndTrim(ctx.GlobalString(RPCCORSDomainFlag.Name))
	}
	if ctx.GlobalIsSet(RPCApiFlag.Name) {
		cfg.HTTPModules = splitAndTrim(ctx.GlobalString(RPCApiFlag.Name))
	}
	if ctx.GlobalIsSet(RPCVirtualHostsFlag.Name) {
		cfg.HTTPVirtualHosts = splitAndTrim(ctx.GlobalString(RPCVirtualHostsFlag.Name))
	}
}

// setWS creates the WebSocket RPC listener interface string from the set
// command line flags, returning empty if the HTTP endpoint is disabled.
func setWS(ctx *cli.Context, cfg *node.Config) {
	if ctx.GlobalBool(WSEnabledFlag.Name) && cfg.WSHost == "" {
		cfg.WSHost = "127.0.0.1"
		if ctx.GlobalIsSet(WSListenAddrFlag.Name) {
			cfg.WSHost = ctx.GlobalString(WSListenAddrFlag.Name)
		}
	}

	if ctx.GlobalIsSet(WSPortFlag.Name) {
		cfg.WSPort = ctx.GlobalInt(WSPortFlag.Name)
	}
	if ctx.GlobalIsSet(WSAllowedOriginsFlag.Name) {
		cfg.WSOrigins = splitAndTrim(ctx.GlobalString(WSAllowedOriginsFlag.Name))
	}
	if ctx.GlobalIsSet(WSApiFlag.Name) {
		cfg.WSModules = splitAndTrim(ctx.GlobalString(WSApiFlag.Name))
	}
}

// setIPC creates an IPC path configuration from the set command line flags,
// returning an empty string if IPC was explicitly disabled, or the set path.
func setIPC(ctx *cli.Context, cfg *node.Config) {
	checkExclusive(ctx, IPCDisabledFlag, IPCPathFlag)
	switch {
	case ctx.GlobalBool(IPCDisabledFlag.Name):
		cfg.IPCPath = ""
	case ctx.GlobalIsSet(IPCPathFlag.Name):
		cfg.IPCPath = ctx.GlobalString(IPCPathFlag.Name)
	}
}

// makeDatabaseHandles raises out the number of allowed file handles per process
// for Geth and returns half of the allowance to assign to the database.
func makeDatabaseHandles() int {
	limit, err := fdlimit.Maximum()
	if err != nil {
		Fatalf("Failed to retrieve file descriptor allowance: %v", err)
	}
	raised, err := fdlimit.Raise(uint64(limit))
	if err != nil {
		Fatalf("Failed to raise file descriptor allowance: %v", err)
	}
	return int(raised / 2) // Leave half for networking and other stuff
}

// MakeAddress converts an account specified directly as a hex encoded string or
// a key index in the key store to an internal account representation.
func MakeAddress(ks *keystore.KeyStore, account string) (accounts.Account, error) {
	// If the specified account is a valid address, return it
	if common.IsHexAddress(account) {
		return accounts.Account{Address: common.HexToAddress(account)}, nil
	}
	// Otherwise try to interpret the account as a keystore index
	index, err := strconv.Atoi(account)
	if err != nil || index < 0 {
		return accounts.Account{}, fmt.Errorf("invalid account address or index %q", account)
	}
	log.Warn("-------------------------------------------------------------------")
	log.Warn("Referring to accounts by order in the keystore folder is dangerous!")
	log.Warn("This functionality is deprecated and will be removed in the future!")
	log.Warn("Please use explicit addresses! (can search via `geth account list`)")
	log.Warn("-------------------------------------------------------------------")

	accs := ks.Accounts()
	if len(accs) <= index {
		return accounts.Account{}, fmt.Errorf("index %d higher than number of accounts %d", index, len(accs))
	}
	return accs[index], nil
}

// setEtherbase retrieves the etherbase either from the directly specified
// command line flags or from the keystore if CLI indexed.
func setEtherbase(ctx *cli.Context, ks *keystore.KeyStore, cfg *eth.Config) {
	// Extract the current etherbase, new flag overriding legacy one
	var etherbase string
	if ctx.GlobalIsSet(EtherbaseFlag.Name) {
		etherbase = ctx.GlobalString(EtherbaseFlag.Name)
	}
	// Convert the etherbase into an address and configure it
	if etherbase != "" {
		account, err := MakeAddress(ks, etherbase)
		if err != nil {
			Fatalf("Invalid etherbase: %v", err)
		}
		cfg.Etherbase = account.Address
	}
}

// MakePasswordList reads password lines from the file specified by the global --password flag.
func MakePasswordList(ctx *cli.Context) []string {
	path := ctx.GlobalString(PasswordFileFlag.Name)
	if path == "" {
		return nil
	}
	text, err := ioutil.ReadFile(path)
	if err != nil {
		Fatalf("Failed to read password file: %v", err)
	}
	lines := strings.Split(string(text), "\n")
	// Sanitise DOS line endings.
	for i := range lines {
		lines[i] = strings.TrimRight(lines[i], "\r")
	}
	return lines
}

func SetP2PConfig(ctx *cli.Context, cfg *p2p.Config) {
	setNodeKey(ctx, cfg)
	setNAT(ctx, cfg)
	setListenAddress(ctx, cfg)
	setBootstrapNodes(ctx, cfg)
	setBootstrapNodesV5(ctx, cfg)

	lightClient := ctx.GlobalString(SyncModeFlag.Name) == "light"
	lightServer := ctx.GlobalInt(LightServFlag.Name) != 0
	lightPeers := ctx.GlobalInt(LightPeersFlag.Name)

	if ctx.GlobalIsSet(MaxPeersFlag.Name) {
		cfg.MaxPeers = ctx.GlobalInt(MaxPeersFlag.Name)
		if lightServer && !ctx.GlobalIsSet(LightPeersFlag.Name) {
			cfg.MaxPeers += lightPeers
		}
	} else {
		if lightServer {
			cfg.MaxPeers += lightPeers
		}
		if lightClient && ctx.GlobalIsSet(LightPeersFlag.Name) && cfg.MaxPeers < lightPeers {
			cfg.MaxPeers = lightPeers
		}
	}
	if !(lightClient || lightServer) {
		lightPeers = 0
	}
	ethPeers := cfg.MaxPeers - lightPeers
	if lightClient {
		ethPeers = 0
	}
	log.Info("Maximum peer count", "ETH", ethPeers, "LES", lightPeers, "total", cfg.MaxPeers)

	if ctx.GlobalIsSet(MaxPendingPeersFlag.Name) {
		cfg.MaxPendingPeers = ctx.GlobalInt(MaxPendingPeersFlag.Name)
	}
	if ctx.GlobalIsSet(NoDiscoverFlag.Name) || lightClient {
		cfg.NoDiscovery = true
	}

	// if we're running a light client or server, force enable the v5 peer discovery
	// unless it is explicitly disabled with --nodiscover note that explicitly specifying
	// --v5disc overrides --nodiscover, in which case the later only disables v4 discovery
	forceV5Discovery := (lightClient || lightServer) && !ctx.GlobalBool(NoDiscoverFlag.Name)
	if ctx.GlobalIsSet(DiscoveryV5Flag.Name) {
		cfg.DiscoveryV5 = ctx.GlobalBool(DiscoveryV5Flag.Name)
	} else if forceV5Discovery {
		cfg.DiscoveryV5 = true
	}

	if netrestrict := ctx.GlobalString(NetrestrictFlag.Name); netrestrict != "" {
		list, err := netutil.ParseNetlist(netrestrict)
		if err != nil {
			Fatalf("Option %q: %v", NetrestrictFlag.Name, err)
		}
		cfg.NetRestrict = list
	}

	if ctx.GlobalBool(DeveloperFlag.Name) {
		// --dev mode can't use p2p networking.
		cfg.MaxPeers = 0
		cfg.ListenAddr = ":0"
		cfg.NoDiscovery = true
		cfg.DiscoveryV5 = false
	}
}

// SetNodeConfig applies node-related command line flags to the config.
func SetNodeConfig(ctx *cli.Context, cfg *node.Config) {
	SetP2PConfig(ctx, &cfg.P2P)
	setIPC(ctx, cfg)
	setHTTP(ctx, cfg)
	setWS(ctx, cfg)
	setNodeUserIdent(ctx, cfg)
	setDataDir(ctx, cfg)

	if ctx.GlobalIsSet(KeyStoreDirFlag.Name) {
		cfg.KeyStoreDir = ctx.GlobalString(KeyStoreDirFlag.Name)
	}
	if ctx.GlobalIsSet(LightKDFFlag.Name) {
		cfg.UseLightweightKDF = ctx.GlobalBool(LightKDFFlag.Name)
	}
	if ctx.GlobalIsSet(NoUSBFlag.Name) {
		cfg.NoUSB = ctx.GlobalBool(NoUSBFlag.Name)
	}
}

func setDataDir(ctx *cli.Context, cfg *node.Config) {
	switch {
	case ctx.GlobalIsSet(DataDirFlag.Name):
		cfg.DataDir = ctx.GlobalString(DataDirFlag.Name)
	case ctx.GlobalBool(DeveloperFlag.Name):
		cfg.DataDir = "" // unless explicitly requested, use memory databases
	case ctx.GlobalBool(TestnetFlag.Name):
		cfg.DataDir = filepath.Join(node.DefaultDataDir(), "testnet")
	case ctx.GlobalBool(RinkebyFlag.Name):
		cfg.DataDir = filepath.Join(node.DefaultDataDir(), "rinkeby")
	case ctx.GlobalBool(GoerliFlag.Name):
		cfg.DataDir = filepath.Join(node.DefaultDataDir(), "goerli")
	case ctx.GlobalBool(OttomanFlag.Name):
		cfg.DataDir = filepath.Join(node.DefaultDataDir(), "ottoman")
	}
}

func setTxPool(ctx *cli.Context, cfg *core.TxPoolConfig) {
	if ctx.GlobalIsSet(TxPoolLocalsFlag.Name) {
		locals := strings.Split(ctx.GlobalString(TxPoolLocalsFlag.Name), ",")
		for _, account := range locals {
			if trimmed := strings.TrimSpace(account); !common.IsHexAddress(trimmed) {
				Fatalf("Invalid account in --txpool.locals: %s", trimmed)
			} else {
				cfg.Locals = append(cfg.Locals, common.HexToAddress(account))
			}
		}
	}
	if ctx.GlobalIsSet(TxPoolNoLocalsFlag.Name) {
		cfg.NoLocals = ctx.GlobalBool(TxPoolNoLocalsFlag.Name)
	}
	if ctx.GlobalIsSet(TxPoolJournalFlag.Name) {
		cfg.Journal = ctx.GlobalString(TxPoolJournalFlag.Name)
	}
	if ctx.GlobalIsSet(TxPoolRejournalFlag.Name) {
		cfg.Rejournal = ctx.GlobalDuration(TxPoolRejournalFlag.Name)
	}
	if ctx.GlobalIsSet(TxPoolPriceLimitFlag.Name) {
		cfg.PriceLimit = ctx.GlobalUint64(TxPoolPriceLimitFlag.Name)
	}
	if ctx.GlobalIsSet(TxPoolPriceBumpFlag.Name) {
		cfg.PriceBump = ctx.GlobalUint64(TxPoolPriceBumpFlag.Name)
	}
	if ctx.GlobalIsSet(TxPoolAccountSlotsFlag.Name) {
		cfg.AccountSlots = ctx.GlobalUint64(TxPoolAccountSlotsFlag.Name)
	}
	if ctx.GlobalIsSet(TxPoolGlobalSlotsFlag.Name) {
		cfg.GlobalSlots = ctx.GlobalUint64(TxPoolGlobalSlotsFlag.Name)
	}
	if ctx.GlobalIsSet(TxPoolAccountQueueFlag.Name) {
		cfg.AccountQueue = ctx.GlobalUint64(TxPoolAccountQueueFlag.Name)
	}
	if ctx.GlobalIsSet(TxPoolGlobalQueueFlag.Name) {
		cfg.GlobalQueue = ctx.GlobalUint64(TxPoolGlobalQueueFlag.Name)
	}
	if ctx.GlobalIsSet(TxPoolLifetimeFlag.Name) {
		cfg.Lifetime = ctx.GlobalDuration(TxPoolLifetimeFlag.Name)
	}
}

func setEthash(ctx *cli.Context, cfg *eth.Config) {
	if ctx.GlobalIsSet(EthashCacheDirFlag.Name) {
		cfg.Ethash.CacheDir = ctx.GlobalString(EthashCacheDirFlag.Name)
	}
	if ctx.GlobalIsSet(EthashDatasetDirFlag.Name) {
		cfg.Ethash.DatasetDir = ctx.GlobalString(EthashDatasetDirFlag.Name)
	}
	if ctx.GlobalIsSet(EthashCachesInMemoryFlag.Name) {
		cfg.Ethash.CachesInMem = ctx.GlobalInt(EthashCachesInMemoryFlag.Name)
	}
	if ctx.GlobalIsSet(EthashCachesOnDiskFlag.Name) {
		cfg.Ethash.CachesOnDisk = ctx.GlobalInt(EthashCachesOnDiskFlag.Name)
	}
	if ctx.GlobalIsSet(EthashDatasetsInMemoryFlag.Name) {
		cfg.Ethash.DatasetsInMem = ctx.GlobalInt(EthashDatasetsInMemoryFlag.Name)
	}
	if ctx.GlobalIsSet(EthashDatasetsOnDiskFlag.Name) {
		cfg.Ethash.DatasetsOnDisk = ctx.GlobalInt(EthashDatasetsOnDiskFlag.Name)
	}
}

func setWhitelist(ctx *cli.Context, cfg *eth.Config) {
	whitelist := ctx.GlobalString(WhitelistFlag.Name)
	if whitelist == "" {
		return
	}
	cfg.Whitelist = make(map[uint64]common.Hash)
	for _, entry := range strings.Split(whitelist, ",") {
		parts := strings.Split(entry, "=")
		if len(parts) != 2 {
			Fatalf("Invalid whitelist entry: %s", entry)
		}
		number, err := strconv.ParseUint(parts[0], 0, 64)
		if err != nil {
			Fatalf("Invalid whitelist block number %s: %v", parts[0], err)
		}
		var hash common.Hash
		if err = hash.UnmarshalText([]byte(parts[1])); err != nil {
			Fatalf("Invalid whitelist hash %s: %v", parts[1], err)
		}
		cfg.Whitelist[number] = hash
	}
}

func setIstanbul(ctx *cli.Context, cfg *eth.Config) {
	if ctx.GlobalIsSet(IstanbulRequestTimeoutFlag.Name) {
		cfg.Istanbul.RequestTimeout = ctx.GlobalUint64(IstanbulRequestTimeoutFlag.Name)
	}
	if ctx.GlobalIsSet(IstanbulBlockPeriodFlag.Name) {
		cfg.Istanbul.BlockPeriod = ctx.GlobalUint64(IstanbulBlockPeriodFlag.Name)
	}
}

// checkExclusive verifies that only a single isntance of the provided flags was
// set by the user. Each flag might optionally be followed by a string type to
// specialize it further.
func checkExclusive(ctx *cli.Context, args ...interface{}) {
	set := make([]string, 0, 1)
	for i := 0; i < len(args); i++ {
		// Make sure the next argument is a flag and skip if not set
		flag, ok := args[i].(cli.Flag)
		if !ok {
			panic(fmt.Sprintf("invalid argument, not cli.Flag type: %T", args[i]))
		}
		// Check if next arg extends current and expand its name if so
		name := flag.GetName()

		if i+1 < len(args) {
			switch option := args[i+1].(type) {
			case string:
				// Extended flag check, make sure value set doesn't conflict with passed in option
				if ctx.GlobalString(flag.GetName()) == option {
					name += "=" + option
					set = append(set, "--"+name)
				}
				// shift arguments and continue
				i++
				continue

			case cli.Flag:
			default:
				panic(fmt.Sprintf("invalid argument, not cli.Flag or string extension: %T", args[i+1]))
			}
		}
		// Mark the flag if it's set
		if ctx.GlobalIsSet(flag.GetName()) {
			set = append(set, "--"+name)
		}
	}
	if len(set) > 1 {
		Fatalf("Flags %v can't be used at the same time", strings.Join(set, ", "))
	}
}

// SetShhConfig applies shh-related command line flags to the config.
func SetShhConfig(ctx *cli.Context, stack *node.Node, cfg *whisper.Config) {
	if ctx.GlobalIsSet(WhisperMaxMessageSizeFlag.Name) {
		cfg.MaxMessageSize = uint32(ctx.GlobalUint(WhisperMaxMessageSizeFlag.Name))
	}
	if ctx.GlobalIsSet(WhisperMinPOWFlag.Name) {
		cfg.MinimumAcceptedPOW = ctx.GlobalFloat64(WhisperMinPOWFlag.Name)
	}
	if ctx.GlobalIsSet(WhisperRestrictConnectionBetweenLightClientsFlag.Name) {
		cfg.RestrictConnectionBetweenLightClients = true
	}
}

// SetEthConfig applies eth-related command line flags to the config.
func SetEthConfig(ctx *cli.Context, stack *node.Node, cfg *eth.Config) {
	// Avoid conflicting network flags
	checkExclusive(ctx, DeveloperFlag, TestnetFlag, RinkebyFlag, GoerliFlag, OttomanFlag)
	checkExclusive(ctx, LightServFlag, SyncModeFlag, "light")

	ks := stack.AccountManager().Backends(keystore.KeyStoreType)[0].(*keystore.KeyStore)
	setEtherbase(ctx, ks, cfg)
<<<<<<< HEAD
	setVerificationRewards(ctx, ks, cfg)
=======
	setGPO(ctx, &cfg.GPO)
>>>>>>> 4fd835df
	setTxPool(ctx, &cfg.TxPool)
	setEthash(ctx, cfg)
	setWhitelist(ctx, cfg)
	setIstanbul(ctx, cfg)

	if ctx.GlobalIsSet(SyncModeFlag.Name) {
		cfg.SyncMode = *GlobalTextMarshaler(ctx, SyncModeFlag.Name).(*downloader.SyncMode)
	}
	if ctx.GlobalIsSet(LightServFlag.Name) {
		cfg.LightServ = ctx.GlobalInt(LightServFlag.Name)
	}
	if ctx.GlobalIsSet(LightPeersFlag.Name) {
		cfg.LightPeers = ctx.GlobalInt(LightPeersFlag.Name)
	}
	if ctx.GlobalIsSet(NetworkIdFlag.Name) {
		cfg.NetworkId = ctx.GlobalUint64(NetworkIdFlag.Name)
	}
	if ctx.GlobalIsSet(CacheFlag.Name) || ctx.GlobalIsSet(CacheDatabaseFlag.Name) {
		cfg.DatabaseCache = ctx.GlobalInt(CacheFlag.Name) * ctx.GlobalInt(CacheDatabaseFlag.Name) / 100
	}
	cfg.DatabaseHandles = makeDatabaseHandles()

	if gcmode := ctx.GlobalString(GCModeFlag.Name); gcmode != "full" && gcmode != "archive" {
		Fatalf("--%s must be either 'full' or 'archive'", GCModeFlag.Name)
	}
	cfg.NoPruning = ctx.GlobalString(GCModeFlag.Name) == "archive"

	if ctx.GlobalIsSet(CacheFlag.Name) || ctx.GlobalIsSet(CacheTrieFlag.Name) {
		cfg.TrieCleanCache = ctx.GlobalInt(CacheFlag.Name) * ctx.GlobalInt(CacheTrieFlag.Name) / 100
	}
	if ctx.GlobalIsSet(CacheFlag.Name) || ctx.GlobalIsSet(CacheGCFlag.Name) {
		cfg.TrieDirtyCache = ctx.GlobalInt(CacheFlag.Name) * ctx.GlobalInt(CacheGCFlag.Name) / 100
	}
	if ctx.GlobalIsSet(MinerNotifyFlag.Name) {
		cfg.MinerNotify = strings.Split(ctx.GlobalString(MinerNotifyFlag.Name), ",")
	}
	if ctx.GlobalIsSet(DocRootFlag.Name) {
		cfg.DocRoot = ctx.GlobalString(DocRootFlag.Name)
	}
	if ctx.GlobalIsSet(MinerLegacyExtraDataFlag.Name) {
		cfg.MinerExtraData = []byte(ctx.GlobalString(MinerLegacyExtraDataFlag.Name))
	}
	if ctx.GlobalIsSet(MinerExtraDataFlag.Name) {
		cfg.MinerExtraData = []byte(ctx.GlobalString(MinerExtraDataFlag.Name))
	}
	if ctx.GlobalIsSet(MinerLegacyGasTargetFlag.Name) {
		cfg.MinerGasFloor = ctx.GlobalUint64(MinerLegacyGasTargetFlag.Name)
	}
	if ctx.GlobalIsSet(MinerGasTargetFlag.Name) {
		cfg.MinerGasFloor = ctx.GlobalUint64(MinerGasTargetFlag.Name)
	}
	if ctx.GlobalIsSet(MinerGasLimitFlag.Name) {
		cfg.MinerGasCeil = ctx.GlobalUint64(MinerGasLimitFlag.Name)
	}
	if ctx.GlobalIsSet(MinerLegacyGasPriceFlag.Name) {
		cfg.MinerGasPrice = GlobalBig(ctx, MinerLegacyGasPriceFlag.Name)
	}
	if ctx.GlobalIsSet(MinerGasPriceFlag.Name) {
		cfg.MinerGasPrice = GlobalBig(ctx, MinerGasPriceFlag.Name)
	}
	if ctx.GlobalIsSet(MinerRecommitIntervalFlag.Name) {
		cfg.MinerRecommit = ctx.Duration(MinerRecommitIntervalFlag.Name)
	}
	if ctx.GlobalIsSet(MinerNoVerfiyFlag.Name) {
		cfg.MinerNoverify = ctx.Bool(MinerNoVerfiyFlag.Name)
	}
	if ctx.GlobalIsSet(MinerVerificationServiceUrlFlag.Name) {
		cfg.MinerVerificationServiceUrl = ctx.GlobalString(MinerVerificationServiceUrlFlag.Name)
	}
	if ctx.GlobalIsSet(VMEnableDebugFlag.Name) {
		// TODO(fjl): force-enable this in --dev mode
		cfg.EnablePreimageRecording = ctx.GlobalBool(VMEnableDebugFlag.Name)
	}

	if ctx.GlobalIsSet(EWASMInterpreterFlag.Name) {
		cfg.EWASMInterpreter = ctx.GlobalString(EWASMInterpreterFlag.Name)
	}

	if ctx.GlobalIsSet(EVMInterpreterFlag.Name) {
		cfg.EVMInterpreter = ctx.GlobalString(EVMInterpreterFlag.Name)
	}

	// Override any default configs for hard coded networks.
	switch {
	case ctx.GlobalBool(TestnetFlag.Name):
		if !ctx.GlobalIsSet(NetworkIdFlag.Name) {
			cfg.NetworkId = 3
		}
		cfg.Genesis = core.DefaultTestnetGenesisBlock()
	case ctx.GlobalBool(RinkebyFlag.Name):
		if !ctx.GlobalIsSet(NetworkIdFlag.Name) {
			cfg.NetworkId = 4
		}
		cfg.Genesis = core.DefaultRinkebyGenesisBlock()
	case ctx.GlobalBool(GoerliFlag.Name):
		if !ctx.GlobalIsSet(NetworkIdFlag.Name) {
			cfg.NetworkId = 5
		}
		cfg.Genesis = core.DefaultGoerliGenesisBlock()
	case ctx.GlobalBool(DeveloperFlag.Name):
		if !ctx.GlobalIsSet(NetworkIdFlag.Name) {
			cfg.NetworkId = 1337
		}
		// Create new developer account or reuse existing one
		var (
			developer accounts.Account
			err       error
		)
		if accs := ks.Accounts(); len(accs) > 0 {
			developer = ks.Accounts()[0]
		} else {
			developer, err = ks.NewAccount("")
			if err != nil {
				Fatalf("Failed to create developer account: %v", err)
			}
		}
		if err := ks.Unlock(developer, ""); err != nil {
			Fatalf("Failed to unlock developer account: %v", err)
		}
		log.Info("Using developer account", "address", developer.Address)

		cfg.Genesis = core.DeveloperGenesisBlock(uint64(ctx.GlobalInt(DeveloperPeriodFlag.Name)), developer.Address)
		if !ctx.GlobalIsSet(MinerGasPriceFlag.Name) && !ctx.GlobalIsSet(MinerLegacyGasPriceFlag.Name) {
			cfg.MinerGasPrice = big.NewInt(1)
		}
	case ctx.GlobalBool(OttomanFlag.Name):
		if !ctx.GlobalIsSet(NetworkIdFlag.Name) {
			cfg.NetworkId = 5
		}
		cfg.Genesis = core.DefaultOttomanGenesisBlock()
	}
	// TODO(fjl): move trie cache generations into config
	if gen := ctx.GlobalInt(TrieCacheGenFlag.Name); gen > 0 {
		state.MaxTrieCacheGen = uint16(gen)
	}
}

// SetDashboardConfig applies dashboard related command line flags to the config.
func SetDashboardConfig(ctx *cli.Context, cfg *dashboard.Config) {
	cfg.Host = ctx.GlobalString(DashboardAddrFlag.Name)
	cfg.Port = ctx.GlobalInt(DashboardPortFlag.Name)
	cfg.Refresh = ctx.GlobalDuration(DashboardRefreshFlag.Name)
}

// RegisterEthService adds an Ethereum client to the stack.
func RegisterEthService(stack *node.Node, cfg *eth.Config) {
	var err error
	if !cfg.SyncMode.SyncFullBlockChain() {
		err = stack.Register(func(ctx *node.ServiceContext) (node.Service, error) {
			return les.New(ctx, cfg)
		})
	} else {
		err = stack.Register(func(ctx *node.ServiceContext) (node.Service, error) {
			fullNode, err := eth.New(ctx, cfg)
			if fullNode != nil && cfg.LightServ > 0 {
				ls, _ := les.NewLesServer(fullNode, cfg)
				fullNode.AddLesServer(ls)
			}
			return fullNode, err
		})
	}
	if err != nil {
		Fatalf("Failed to register the Ethereum service: %v", err)
	}
}

// RegisterDashboardService adds a dashboard to the stack.
func RegisterDashboardService(stack *node.Node, cfg *dashboard.Config, commit string) {
	stack.Register(func(ctx *node.ServiceContext) (node.Service, error) {
		return dashboard.New(cfg, commit, ctx.ResolvePath("logs")), nil
	})
}

// RegisterShhService configures Whisper and adds it to the given node.
func RegisterShhService(stack *node.Node, cfg *whisper.Config) {
	if err := stack.Register(func(n *node.ServiceContext) (node.Service, error) {
		return whisper.New(cfg), nil
	}); err != nil {
		Fatalf("Failed to register the Whisper service: %v", err)
	}
}

// RegisterEthStatsService configures the Ethereum Stats daemon and adds it to
// the given node.
func RegisterEthStatsService(stack *node.Node, url string) {
	if err := stack.Register(func(ctx *node.ServiceContext) (node.Service, error) {
		// Retrieve both eth and les services
		var ethServ *eth.Ethereum
		ctx.Service(&ethServ)

		var lesServ *les.LightEthereum
		ctx.Service(&lesServ)

		return ethstats.New(url, ethServ, lesServ)
	}); err != nil {
		Fatalf("Failed to register the Ethereum Stats service: %v", err)
	}
}

func SetupMetrics(ctx *cli.Context) {
	if metrics.Enabled {
		log.Info("Enabling metrics collection")
		var (
			enableExport = ctx.GlobalBool(MetricsEnableInfluxDBFlag.Name)
			endpoint     = ctx.GlobalString(MetricsInfluxDBEndpointFlag.Name)
			database     = ctx.GlobalString(MetricsInfluxDBDatabaseFlag.Name)
			username     = ctx.GlobalString(MetricsInfluxDBUsernameFlag.Name)
			password     = ctx.GlobalString(MetricsInfluxDBPasswordFlag.Name)
		)

		if enableExport {
			tagsMap := SplitTagsFlag(ctx.GlobalString(MetricsInfluxDBTagsFlag.Name))

			log.Info("Enabling metrics export to InfluxDB")

			go influxdb.InfluxDBWithTags(metrics.DefaultRegistry, 10*time.Second, endpoint, database, username, password, "geth.", tagsMap)
		}
	}
}

func SplitTagsFlag(tagsFlag string) map[string]string {
	tags := strings.Split(tagsFlag, ",")
	tagsMap := map[string]string{}

	for _, t := range tags {
		if t != "" {
			kv := strings.Split(t, "=")

			if len(kv) == 2 {
				tagsMap[kv[0]] = kv[1]
			}
		}
	}

	return tagsMap
}

// MakeChainDatabase open an LevelDB using the flags passed to the client and will hard crash if it fails.
func MakeChainDatabase(ctx *cli.Context, stack *node.Node) ethdb.Database {
	var (
		cache   = ctx.GlobalInt(CacheFlag.Name) * ctx.GlobalInt(CacheDatabaseFlag.Name) / 100
		handles = makeDatabaseHandles()
	)
	name := "chaindata"
	if ctx.GlobalString(SyncModeFlag.Name) == "light" {
		name = "lightchaindata"
	} else if ctx.GlobalString(SyncModeFlag.Name) == "celolatest" {
		name = "celolatestchaindata"
	} else if ctx.GlobalString(SyncModeFlag.Name) == "ultralight" {
		name = "ultralightchaindata"
	}
	chainDb, err := stack.OpenDatabase(name, cache, handles)
	if err != nil {
		Fatalf("Could not open database: %v", err)
	}
	return chainDb
}

func MakeGenesis(ctx *cli.Context) *core.Genesis {
	var genesis *core.Genesis
	switch {
	case ctx.GlobalBool(TestnetFlag.Name):
		genesis = core.DefaultTestnetGenesisBlock()
	case ctx.GlobalBool(RinkebyFlag.Name):
		genesis = core.DefaultRinkebyGenesisBlock()
	case ctx.GlobalBool(GoerliFlag.Name):
		genesis = core.DefaultGoerliGenesisBlock()
	case ctx.GlobalBool(DeveloperFlag.Name):
		Fatalf("Developer chains are ephemeral")
	case ctx.GlobalBool(OttomanFlag.Name):
		genesis = core.DefaultOttomanGenesisBlock()
	}
	return genesis
}

// MakeChain creates a chain manager from set command line flags.
func MakeChain(ctx *cli.Context, stack *node.Node) (chain *core.BlockChain, chainDb ethdb.Database) {
	var err error
	chainDb = MakeChainDatabase(ctx, stack)
	config, _, err := core.SetupGenesisBlock(chainDb, MakeGenesis(ctx))
	if ctx.GlobalString(SyncModeFlag.Name) == "celolatest" {
		config.FullHeaderChainAvailable = false
	}
	if err != nil {
		Fatalf("%v", err)
	}
	var engine consensus.Engine
	if config.Clique != nil {
		engine = clique.New(config.Clique, chainDb)
	} else {
		engine = ethash.NewFaker()
		if !ctx.GlobalBool(FakePoWFlag.Name) {
			engine = ethash.New(ethash.Config{
				CacheDir:       stack.ResolvePath(eth.DefaultConfig.Ethash.CacheDir),
				CachesInMem:    eth.DefaultConfig.Ethash.CachesInMem,
				CachesOnDisk:   eth.DefaultConfig.Ethash.CachesOnDisk,
				DatasetDir:     stack.ResolvePath(eth.DefaultConfig.Ethash.DatasetDir),
				DatasetsInMem:  eth.DefaultConfig.Ethash.DatasetsInMem,
				DatasetsOnDisk: eth.DefaultConfig.Ethash.DatasetsOnDisk,
			}, nil, false)
		}
	}
	if gcmode := ctx.GlobalString(GCModeFlag.Name); gcmode != "full" && gcmode != "archive" {
		Fatalf("--%s must be either 'full' or 'archive'", GCModeFlag.Name)
	}
	cache := &core.CacheConfig{
		Disabled:       ctx.GlobalString(GCModeFlag.Name) == "archive",
		TrieCleanLimit: eth.DefaultConfig.TrieCleanCache,
		TrieDirtyLimit: eth.DefaultConfig.TrieDirtyCache,
		TrieTimeLimit:  eth.DefaultConfig.TrieTimeout,
	}
	if ctx.GlobalIsSet(CacheFlag.Name) || ctx.GlobalIsSet(CacheTrieFlag.Name) {
		cache.TrieCleanLimit = ctx.GlobalInt(CacheFlag.Name) * ctx.GlobalInt(CacheTrieFlag.Name) / 100
	}
	if ctx.GlobalIsSet(CacheFlag.Name) || ctx.GlobalIsSet(CacheGCFlag.Name) {
		cache.TrieDirtyLimit = ctx.GlobalInt(CacheFlag.Name) * ctx.GlobalInt(CacheGCFlag.Name) / 100
	}
	vmcfg := vm.Config{EnablePreimageRecording: ctx.GlobalBool(VMEnableDebugFlag.Name)}
	chain, err = core.NewBlockChain(chainDb, cache, config, engine, vmcfg, nil)
	if err != nil {
		Fatalf("Can't create BlockChain: %v", err)
	}
	return chain, chainDb
}

// MakeConsolePreloads retrieves the absolute paths for the console JavaScript
// scripts to preload before starting.
func MakeConsolePreloads(ctx *cli.Context) []string {
	// Skip preloading if there's nothing to preload
	if ctx.GlobalString(PreloadJSFlag.Name) == "" {
		return nil
	}
	// Otherwise resolve absolute paths and return them
	preloads := []string{}

	assets := ctx.GlobalString(JSpathFlag.Name)
	for _, file := range strings.Split(ctx.GlobalString(PreloadJSFlag.Name), ",") {
		preloads = append(preloads, common.AbsolutePath(assets, strings.TrimSpace(file)))
	}
	return preloads
}

// MigrateFlags sets the global flag from a local flag when it's set.
// This is a temporary function used for migrating old command/flags to the
// new format.
//
// e.g. geth account new --keystore /tmp/mykeystore --lightkdf
//
// is equivalent after calling this method with:
//
// geth --keystore /tmp/mykeystore --lightkdf account new
//
// This allows the use of the existing configuration functionality.
// When all flags are migrated this function can be removed and the existing
// configuration functionality must be changed that is uses local flags
func MigrateFlags(action func(ctx *cli.Context) error) func(*cli.Context) error {
	return func(ctx *cli.Context) error {
		for _, name := range ctx.FlagNames() {
			if ctx.IsSet(name) {
				ctx.GlobalSet(name, ctx.String(name))
			}
		}
		return action(ctx)
	}
}<|MERGE_RESOLUTION|>--- conflicted
+++ resolved
@@ -1186,11 +1186,6 @@
 
 	ks := stack.AccountManager().Backends(keystore.KeyStoreType)[0].(*keystore.KeyStore)
 	setEtherbase(ctx, ks, cfg)
-<<<<<<< HEAD
-	setVerificationRewards(ctx, ks, cfg)
-=======
-	setGPO(ctx, &cfg.GPO)
->>>>>>> 4fd835df
 	setTxPool(ctx, &cfg.TxPool)
 	setEthash(ctx, cfg)
 	setWhitelist(ctx, cfg)
