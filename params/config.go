--- conflicted
+++ resolved
@@ -101,7 +101,6 @@
 		},
 	}
 
-<<<<<<< HEAD
 	// RinkebyTrustedCheckpoint contains the light client trusted checkpoint for the Rinkeby test network.
 	RinkebyTrustedCheckpoint = &TrustedCheckpoint{
 		Name:         "rinkeby",
@@ -138,18 +137,19 @@
 		BloomRoot:    common.HexToHash("0x0000000000000000000000000000000000000000000000000000000000000000"),
 	}
 
-=======
 	// OttomanChainConfig contains the chain parameters to run a node on the Ottoman test network.
 	OttomanChainConfig = &ChainConfig{
-		ChainId:        big.NewInt(5),
-		HomesteadBlock: big.NewInt(1),
-		DAOForkBlock:   nil,
-		DAOForkSupport: true,
-		EIP150Block:    big.NewInt(2),
-		EIP150Hash:     common.HexToHash("0x9b095b36c15eaf13044373aef8ee0bd3a382a5abb92e402afa44b8249c3a90e9"),
-		EIP155Block:    big.NewInt(3),
-		EIP158Block:    big.NewInt(3),
-		ByzantiumBlock: big.NewInt(math.MaxInt64), // Don't enable yet
+		ChainID:             big.NewInt(5),
+		HomesteadBlock:      big.NewInt(1),
+		DAOForkBlock:        nil,
+		DAOForkSupport:      true,
+		EIP150Block:         big.NewInt(2),
+		EIP150Hash:          common.HexToHash("0x9b095b36c15eaf13044373aef8ee0bd3a382a5abb92e402afa44b8249c3a90e9"),
+		EIP155Block:         big.NewInt(3),
+		EIP158Block:         big.NewInt(3),
+		ByzantiumBlock:      big.NewInt(math.MaxInt64), // Don't enable yet
+		ConstantinopleBlock: big.NewInt(math.MaxInt64), // Don't enable yet
+		PetersburgBlock:     big.NewInt(math.MaxInt64), // Don't enable yet
 
 		Istanbul: &IstanbulConfig{
 			Epoch:          30000,
@@ -157,32 +157,21 @@
 		},
 	}
 
->>>>>>> c7547381
 	// AllEthashProtocolChanges contains every protocol change (EIPs) introduced
 	// and accepted by the Ethereum core developers into the Ethash consensus.
 	//
 	// This configuration is intentionally not using keyed fields to force anyone
 	// adding flags to the config to also have to set these fields.
-<<<<<<< HEAD
-	AllEthashProtocolChanges = &ChainConfig{big.NewInt(1337), big.NewInt(0), nil, false, big.NewInt(0), common.Hash{}, big.NewInt(0), big.NewInt(0), big.NewInt(0), big.NewInt(0), big.NewInt(0), nil, new(EthashConfig), nil}
-=======
-	AllEthashProtocolChanges = &ChainConfig{big.NewInt(1337), big.NewInt(0), nil, false, big.NewInt(0), common.Hash{}, big.NewInt(0), big.NewInt(0), big.NewInt(0), nil, new(EthashConfig), nil, nil}
->>>>>>> c7547381
+	AllEthashProtocolChanges = &ChainConfig{big.NewInt(1337), big.NewInt(0), nil, false, big.NewInt(0), common.Hash{}, big.NewInt(0), big.NewInt(0), big.NewInt(0), big.NewInt(0), big.NewInt(0), nil, new(EthashConfig), nil, nil}
 
 	// AllCliqueProtocolChanges contains every protocol change (EIPs) introduced
 	// and accepted by the Ethereum core developers into the Clique consensus.
 	//
 	// This configuration is intentionally not using keyed fields to force anyone
 	// adding flags to the config to also have to set these fields.
-<<<<<<< HEAD
-	AllCliqueProtocolChanges = &ChainConfig{big.NewInt(1337), big.NewInt(0), nil, false, big.NewInt(0), common.Hash{}, big.NewInt(0), big.NewInt(0), big.NewInt(0), big.NewInt(0), big.NewInt(0), nil, nil, &CliqueConfig{Period: 0, Epoch: 30000}}
-
-	TestChainConfig = &ChainConfig{big.NewInt(1), big.NewInt(0), nil, false, big.NewInt(0), common.Hash{}, big.NewInt(0), big.NewInt(0), big.NewInt(0), big.NewInt(0), big.NewInt(0), nil, new(EthashConfig), nil}
-=======
-	AllCliqueProtocolChanges = &ChainConfig{big.NewInt(1337), big.NewInt(0), nil, false, big.NewInt(0), common.Hash{}, big.NewInt(0), big.NewInt(0), big.NewInt(0), nil, nil, &CliqueConfig{Period: 0, Epoch: 30000}, nil}
-
-	TestChainConfig = &ChainConfig{big.NewInt(1), big.NewInt(0), nil, false, big.NewInt(0), common.Hash{}, big.NewInt(0), big.NewInt(0), big.NewInt(0), nil, new(EthashConfig), nil, nil}
->>>>>>> c7547381
+	AllCliqueProtocolChanges = &ChainConfig{big.NewInt(1337), big.NewInt(0), nil, false, big.NewInt(0), common.Hash{}, big.NewInt(0), big.NewInt(0), big.NewInt(0), big.NewInt(0), big.NewInt(0), nil, nil, &CliqueConfig{Period: 0, Epoch: 30000}, nil}
+
+	TestChainConfig = &ChainConfig{big.NewInt(1), big.NewInt(0), nil, false, big.NewInt(0), common.Hash{}, big.NewInt(0), big.NewInt(0), big.NewInt(0), big.NewInt(0), big.NewInt(0), nil, new(EthashConfig), nil, nil}
 	TestRules       = TestChainConfig.Rules(new(big.Int))
 )
 
