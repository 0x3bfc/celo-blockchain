--- conflicted
+++ resolved
@@ -157,10 +157,6 @@
 	MaxGasToReadTobinTax uint64 = 50 * 1000
 	// We charge for reading the balance, 1 debit, and 3 credits (refunding gas, paying the gas fee recipient, sending to the infrastructure fund)
 	AdditionalGasForNonGoldCurrencies uint64 = 3*ExpectedGasForCreditToTransactions + ExpectedGasForDebitFromTransactions + ExpectedGasToReadErc20Balance
-<<<<<<< HEAD
-	MaxGasForGetValidator             uint64 = 100 * 1000
-	MaxGasForElectValidators          uint64 = 50 * 1000000
-=======
 
 	// Contract communication gas limits
 	MaxGasForGetMinimumClientVersion uint64 = 200000
@@ -173,6 +169,6 @@
 	MaxGasForMedianRate              uint64 = 20000
 	MaxGasForGetWhiteList            uint64 = 20000
 	MaxGasForGetRegisteredValidators uint64 = 1000000
-	MaxGasForGetValidators           uint64 = 10000000
->>>>>>> 44e57b05
+	MaxGasForGetValidator            uint64 = 100 * 1000
+	MaxGasForElectValidators         uint64 = 50 * 1000000
 )